<?xml version="1.0" encoding="utf-8"?>
<!--
/**
 * Copyright (c) 2008, The Android Open Source Project
 *
 * Licensed under the Apache License, Version 2.0 (the "License");
 * you may not use this file except in compliance with the License.
 * You may obtain a copy of the License at
 *
 *     http://www.apache.org/licenses/LICENSE-2.0
 *
 * Unless required by applicable law or agreed to in writing, software
 * distributed under the License is distributed on an "AS IS" BASIS,
 * WITHOUT WARRANTIES OR CONDITIONS OF ANY KIND, either express or implied.
 * See the License for the specific language governing permissions and
 * limitations under the License.
 */
-->

<!-- The attributes in this XML file provide configuration information -->
<!-- for the Input Method Manager. -->

<!-- Supported subtypes
    keyboard_locale: script_name/keyboard_layout_set[:keyboard_locale]
    af: Afrikaans/qwerty
    ar: Arabic/arabic
    be: Belarusian/east_slavic
    bg: Bulgarian/bulgarian
    bg: Bulgarian/bulgarian_bds
    ca: Catalan/spanish
    cs: Czech/qwertz
    da: Danish/nordic
    de: German/qwertz
    el: Greek/greek
    en_US: English United States/qwerty
    en_GB: English Great Britain/qwerty
    eo: Esperanto/spanish
    es: Spanish/spanish
    et: Estonian/nordic
    fa: Persian/arabic
    fi: Finnish/nordic
    fr: French/azerty
    fr_CA: French Canada/qwerty
    hi: Hindi/hindi
    hr: Croatian/qwertz
    hu: Hungarian/qwertz
    in: Indonesian/qwerty    # "id" is official language code of Indonesian.
    is: Icelandic/qwerty
    it: Italian/qwerty
    iw: Hebrew/hebrew        # "he" is official language code of Hebrew.
    ka: Georgian/georgian
    ky: Kyrgyz/east_slavic
    lt: Lithuanian/qwerty
    lv: Latvian/qwerty
    mk: Macedonian/south_slavic
    ms: Malay/qwerty
    nb: Norwegian Bokmål/nordic
    nl: Dutch/qwerty
    nl_BE: Dutch Belgium/azerty
    pl: Polish/qwerty
    pt_BR: Portuguese Brazil/qwerty
    pt_PT: Portuguese Portugal/qwerty
    ro: Romanian/qwerty
    ru: Russian/east_slavic
    sk: Slovak/qwerty
    sl: Slovenian/qwerty
    sr: Serbian/south_slavic
    (sr-Latn: Serbian/qwerty) # not yet implemented.
    sv: Swedish/nordic
    sw: Swahili/qwerty
    th: Thai/thai
    tl: Tagalog/spanish
    tr: Turkish/qwerty
    uk: Ukrainian/east_slavic
    vi: Vietnamese/qwerty
    zu: Zulu/qwerty
    zz: QWERTY/qwerty
    -->
<!-- TODO: use <lang>_keyboard icon instead of a common keyboard icon. -->
<!-- Note: SupportTouchPositionCorrection extra value is obsolete and maintained for backward
     compatibility. -->
<!-- If IME doesn't have an applicable subtype, the first subtype will be used as a default
     subtype.-->
<input-method xmlns:android="http://schemas.android.com/apk/res/android"
        android:settingsActivity="com.android.inputmethod.latin.SettingsActivity"
        android:isDefault="@bool/im_is_default">
    <subtype android:icon="@drawable/ic_subtype_keyboard"
            android:label="@string/subtype_en_US"
            android:subtypeId="-921088104"
            android:imeSubtypeLocale="en_US"
            android:imeSubtypeMode="keyboard"
            android:imeSubtypeExtraValue="TrySuppressingImeSwitcher,AsciiCapable,SupportTouchPositionCorrection"
    />
    <subtype android:icon="@drawable/ic_subtype_keyboard"
            android:label="@string/subtype_en_GB"
            android:subtypeId="-1337596075"
            android:imeSubtypeLocale="en_GB"
            android:imeSubtypeMode="keyboard"
            android:imeSubtypeExtraValue="TrySuppressingImeSwitcher,AsciiCapable,SupportTouchPositionCorrection"
    />
    <subtype android:icon="@drawable/ic_subtype_keyboard"
            android:label="@string/subtype_generic"
            android:subtypeId="1872175968"
            android:imeSubtypeLocale="af"
            android:imeSubtypeMode="keyboard"
            android:imeSubtypeExtraValue="KeyboardLayoutSet=qwerty,AsciiCapable"
    />
    <subtype android:icon="@drawable/ic_subtype_keyboard"
            android:label="@string/subtype_generic"
            android:subtypeId="1494081088"
            android:imeSubtypeLocale="ar"
            android:imeSubtypeMode="keyboard"
            android:imeSubtypeExtraValue="SupportTouchPositionCorrection"
    />
    <subtype android:icon="@drawable/ic_subtype_keyboard"
            android:label="@string/subtype_generic"
            android:subtypeId="499361881"
            android:imeSubtypeLocale="be"
            android:imeSubtypeMode="keyboard"
            android:imeSubtypeExtraValue="KeyboardLayoutSet=east_slavic"
    />
    <subtype android:icon="@drawable/ic_subtype_keyboard"
            android:label="@string/subtype_generic"
            android:subtypeId="195674344"
            android:imeSubtypeLocale="bg"
            android:imeSubtypeMode="keyboard"
            android:imeSubtypeExtraValue="KeyboardLayoutSet=bulgarian"
    />
    <subtype android:icon="@drawable/ic_subtype_keyboard"
            android:label="@string/subtype_bulgarian_bds"
            android:subtypeId="1599191706"
            android:imeSubtypeLocale="bg"
            android:imeSubtypeMode="keyboard"
            android:imeSubtypeExtraValue="KeyboardLayoutSet=bulgarian_bds"
    />
    <subtype android:icon="@drawable/ic_subtype_keyboard"
            android:label="@string/subtype_generic"
            android:subtypeId="-756735787"
            android:imeSubtypeLocale="ca"
            android:imeSubtypeMode="keyboard"
            android:imeSubtypeExtraValue="KeyboardLayoutSet=spanish,AsciiCapable"
    />
    <subtype android:icon="@drawable/ic_subtype_keyboard"
            android:label="@string/subtype_generic"
            android:subtypeId="758984400"
            android:imeSubtypeLocale="cs"
            android:imeSubtypeMode="keyboard"
            android:imeSubtypeExtraValue="AsciiCapable,SupportTouchPositionCorrection"
    />
    <subtype android:icon="@drawable/ic_subtype_keyboard"
            android:label="@string/subtype_generic"
            android:subtypeId="770990173"
            android:imeSubtypeLocale="da"
            android:imeSubtypeMode="keyboard"
            android:imeSubtypeExtraValue="AsciiCapable,SupportTouchPositionCorrection"
    />
    <subtype android:icon="@drawable/ic_subtype_keyboard"
            android:label="@string/subtype_generic"
            android:subtypeId="774684257"
            android:imeSubtypeLocale="de"
            android:imeSubtypeMode="keyboard"
            android:imeSubtypeExtraValue="AsciiCapable,SupportTouchPositionCorrection"
    />
    <subtype android:icon="@drawable/ic_subtype_keyboard"
            android:label="@string/subtype_generic"
            android:subtypeId="242746067"
            android:imeSubtypeLocale="el"
            android:imeSubtypeMode="keyboard"
            android:imeSubtypeExtraValue="KeyboardLayoutSet=greek"
    />
    <subtype android:icon="@drawable/ic_subtype_keyboard"
            android:label="@string/subtype_generic"
            android:subtypeId="1083200842"
            android:imeSubtypeLocale="eo"
            android:imeSubtypeMode="keyboard"
            android:imeSubtypeExtraValue="KeyboardLayoutSet=spanish"
    />
    <subtype android:icon="@drawable/ic_subtype_keyboard"
            android:label="@string/subtype_generic"
            android:subtypeId="816242702"
            android:imeSubtypeLocale="es"
            android:imeSubtypeMode="keyboard"
            android:imeSubtypeExtraValue="AsciiCapable,SupportTouchPositionCorrection"
    />
    <subtype android:icon="@drawable/ic_subtype_keyboard"
            android:label="@string/subtype_generic"
            android:subtypeId="-332580523"
            android:imeSubtypeLocale="et"
            android:imeSubtypeMode="keyboard"
            android:imeSubtypeExtraValue="KeyboardLayoutSet=nordic,AsciiCapable"
    />
    <subtype android:icon="@drawable/ic_subtype_keyboard"
            android:label="@string/subtype_generic"
            android:subtypeId="-1100561836"
            android:imeSubtypeLocale="fa"
            android:imeSubtypeMode="keyboard"
            android:imeSubtypeExtraValue="KeyboardLayoutSet=farsi"
    />
    <subtype android:icon="@drawable/ic_subtype_keyboard"
            android:label="@string/subtype_generic"
            android:subtypeId="835636643"
            android:imeSubtypeLocale="fi"
            android:imeSubtypeMode="keyboard"
            android:imeSubtypeExtraValue="AsciiCapable,SupportTouchPositionCorrection"
    />
    <subtype android:icon="@drawable/ic_subtype_keyboard"
            android:label="@string/subtype_generic"
            android:subtypeId="843948332"
            android:imeSubtypeLocale="fr"
            android:imeSubtypeMode="keyboard"
            android:imeSubtypeExtraValue="AsciiCapable,SupportTouchPositionCorrection"
    />
    <subtype android:icon="@drawable/ic_subtype_keyboard"
            android:label="@string/subtype_generic"
            android:subtypeId="-354699631"
            android:imeSubtypeLocale="fr_CA"
            android:imeSubtypeMode="keyboard"
            android:imeSubtypeExtraValue="AsciiCapable,SupportTouchPositionCorrection"
    />
    <subtype android:icon="@drawable/ic_subtype_keyboard"
            android:label="@string/subtype_generic"
            android:subtypeId="963984255"
            android:imeSubtypeLocale="hi"
            android:imeSubtypeMode="keyboard"
            android:imeSubtypeExtraValue="KeyboardLayoutSet=hindi"
    />
    <subtype android:icon="@drawable/ic_subtype_keyboard"
            android:label="@string/subtype_generic"
            android:subtypeId="901206634"
            android:imeSubtypeLocale="hr"
            android:imeSubtypeMode="keyboard"
            android:imeSubtypeExtraValue="AsciiCapable,SupportTouchPositionCorrection"
    />
    <subtype android:icon="@drawable/ic_subtype_keyboard"
            android:label="@string/subtype_generic"
            android:subtypeId="903977197"
            android:imeSubtypeLocale="hu"
            android:imeSubtypeMode="keyboard"
            android:imeSubtypeExtraValue="AsciiCapable,SupportTouchPositionCorrection"
    />
    <!-- Java uses the deprecated "in" code instead of the standard "id" code for Indonesian. -->
    <subtype android:icon="@drawable/ic_subtype_keyboard"
            android:label="@string/subtype_generic"
            android:subtypeId="2108597344"
            android:imeSubtypeLocale="in"
            android:imeSubtypeMode="keyboard"
            android:imeSubtypeExtraValue="KeyboardLayoutSet=qwerty,AsciiCapable"
    />
    <subtype android:icon="@drawable/ic_subtype_keyboard"
            android:label="@string/subtype_generic"
            android:subtypeId="2113214949"
            android:imeSubtypeLocale="is"
            android:imeSubtypeMode="keyboard"
            android:imeSubtypeExtraValue="KeyboardLayoutSet=qwerty,AsciiCapable"
    />
    <subtype android:icon="@drawable/ic_subtype_keyboard"
            android:label="@string/subtype_generic"
            android:subtypeId="931682827"
            android:imeSubtypeLocale="it"
            android:imeSubtypeMode="keyboard"
            android:imeSubtypeExtraValue="AsciiCapable,SupportTouchPositionCorrection"
    />
    <!-- Java uses the deprecated "iw" code instead of the standard "he" code for Hebrew. -->
    <subtype android:icon="@drawable/ic_subtype_keyboard"
            android:label="@string/subtype_generic"
            android:subtypeId="1727731901"
            android:imeSubtypeLocale="iw"
            android:imeSubtypeMode="keyboard"
            android:imeSubtypeExtraValue="SupportTouchPositionCorrection"
    />
    <subtype android:icon="@drawable/ic_subtype_keyboard"
            android:label="@string/subtype_generic"
            android:subtypeId="1846648426"
            android:imeSubtypeLocale="ka"
            android:imeSubtypeMode="keyboard"
            android:imeSubtypeExtraValue="KeyboardLayoutSet=georgian"
    />
    <subtype android:icon="@drawable/ic_subtype_keyboard"
            android:label="@string/subtype_generic"
            android:subtypeId="775494660"
            android:imeSubtypeLocale="ky"
            android:imeSubtypeMode="keyboard"
            android:imeSubtypeExtraValue="KeyboardLayoutSet=east_slavic"
    />
    <subtype android:icon="@drawable/ic_subtype_keyboard"
            android:label="@string/subtype_generic"
            android:subtypeId="-2094941373"
            android:imeSubtypeLocale="lt"
            android:imeSubtypeMode="keyboard"
            android:imeSubtypeExtraValue="KeyboardLayoutSet=qwerty,AsciiCapable"
    />
    <subtype android:icon="@drawable/ic_subtype_keyboard"
            android:label="@string/subtype_generic"
            android:subtypeId="-2093094331"
            android:imeSubtypeLocale="lv"
            android:imeSubtypeMode="keyboard"
            android:imeSubtypeExtraValue="KeyboardLayoutSet=qwerty,AsciiCapable"
    />
    <subtype android:icon="@drawable/ic_subtype_keyboard"
            android:label="@string/subtype_generic"
            android:subtypeId="-1353667716"
            android:imeSubtypeLocale="mk"
            android:imeSubtypeMode="keyboard"
            android:imeSubtypeExtraValue="KeyboardLayoutSet=south_slavic"
    />
    <subtype android:icon="@drawable/ic_subtype_keyboard"
            android:label="@string/subtype_generic"
            android:subtypeId="-2067235743"
            android:imeSubtypeLocale="ms"
            android:imeSubtypeMode="keyboard"
            android:imeSubtypeExtraValue="KeyboardLayoutSet=qwerty,AsciiCapable"
    />
    <subtype android:icon="@drawable/ic_subtype_keyboard"
            android:label="@string/subtype_generic"
            android:subtypeId="1058205204"
            android:imeSubtypeLocale="nb"
            android:imeSubtypeMode="keyboard"
            android:imeSubtypeExtraValue="AsciiCapable,SupportTouchPositionCorrection"
    />
    <subtype android:icon="@drawable/ic_subtype_keyboard"
            android:label="@string/subtype_generic"
            android:subtypeId="1067440414"
            android:imeSubtypeLocale="nl"
            android:imeSubtypeMode="keyboard"
            android:imeSubtypeExtraValue="AsciiCapable,SupportTouchPositionCorrection"
    />
    <subtype android:icon="@drawable/ic_subtype_keyboard"
            android:label="@string/subtype_generic"
<<<<<<< HEAD
            android:subtypeId="1124698716"
=======
            android:imeSubtypeLocale="nl_BE"
            android:imeSubtypeMode="keyboard"
            android:imeSubtypeExtraValue="KeyboardLayoutSet=azerty,AsciiCapable"
    />
    <subtype android:icon="@drawable/ic_subtype_keyboard"
            android:label="@string/subtype_generic"
>>>>>>> b1fbd696
            android:imeSubtypeLocale="pl"
            android:imeSubtypeMode="keyboard"
            android:imeSubtypeExtraValue="AsciiCapable,SupportTouchPositionCorrection"
    />
    <subtype android:icon="@drawable/ic_subtype_keyboard"
            android:label="@string/subtype_generic"
            android:subtypeId="-889195354"
            android:imeSubtypeLocale="pt_BR"
            android:imeSubtypeMode="keyboard"
            android:imeSubtypeExtraValue="KeyboardLayoutSet=qwerty,AsciiCapable"
    />
    <subtype android:icon="@drawable/ic_subtype_keyboard"
            android:label="@string/subtype_generic"
            android:subtypeId="-486540198"
            android:imeSubtypeLocale="pt_PT"
            android:imeSubtypeMode="keyboard"
            android:imeSubtypeExtraValue="KeyboardLayoutSet=qwerty,AsciiCapable"
    />
    <subtype android:icon="@drawable/ic_subtype_keyboard"
            android:label="@string/subtype_generic"
            android:subtypeId="-1927784072"
            android:imeSubtypeLocale="ro"
            android:imeSubtypeMode="keyboard"
            android:imeSubtypeExtraValue="KeyboardLayoutSet=qwerty,AsciiCapable"
    />
    <subtype android:icon="@drawable/ic_subtype_keyboard"
            android:label="@string/subtype_generic"
            android:subtypeId="1983547218"
            android:imeSubtypeLocale="ru"
            android:imeSubtypeMode="keyboard"
            android:imeSubtypeExtraValue="SupportTouchPositionCorrection"
    />
    <subtype android:icon="@drawable/ic_subtype_keyboard"
            android:label="@string/subtype_generic"
            android:subtypeId="-1902849005"
            android:imeSubtypeLocale="sk"
            android:imeSubtypeMode="keyboard"
            android:imeSubtypeExtraValue="KeyboardLayoutSet=qwerty,AsciiCapable"
    />
    <subtype android:icon="@drawable/ic_subtype_keyboard"
            android:label="@string/subtype_generic"
            android:subtypeId="-1901925484"
            android:imeSubtypeLocale="sl"
            android:imeSubtypeMode="keyboard"
            android:imeSubtypeExtraValue="KeyboardLayoutSet=qwerty,AsciiCapable"
    />
    <subtype android:icon="@drawable/ic_subtype_keyboard"
            android:label="@string/subtype_generic"
            android:subtypeId="2009405806"
            android:imeSubtypeLocale="sr"
            android:imeSubtypeMode="keyboard"
            android:imeSubtypeExtraValue="SupportTouchPositionCorrection"
    />
    <!-- TODO: Uncomment once we can handle IETF language tag with script name specified.
    <subtype android:icon="@drawable/ic_subtype_keyboard"
            android:label="@string/subtype_serbian_cyrillic"
            android:subtypeId="XXXXXX"
            android:imeSubtypeLocale="sr"
            android:imeSubtypeMode="keyboard"
            android:imeSubtypeExtraValue="SupportTouchPositionCorrection"
    />
    <subtype android:icon="@drawable/ic_subtype_keyboard"
            android:label="@string/subtype_serbian_latin"
            android:subtypeId="XXXXXX"
            android:imeSubtypeLocale="sr-Latn"
            android:imeSubtypeMode="keyboard"
            android:imeSubtypeExtraValue="KeyboardLayoutSet=qwerty,AsciiCapable"
    />
    -->
    <subtype android:icon="@drawable/ic_subtype_keyboard"
            android:label="@string/subtype_generic"
            android:subtypeId="1219821379"
            android:imeSubtypeLocale="sv"
            android:imeSubtypeMode="keyboard"
            android:imeSubtypeExtraValue="AsciiCapable,SupportTouchPositionCorrection"
    />
    <subtype android:icon="@drawable/ic_subtype_keyboard"
            android:label="@string/subtype_generic"
            android:subtypeId="-1891766753"
            android:imeSubtypeLocale="sw"
            android:imeSubtypeMode="keyboard"
            android:imeSubtypeExtraValue="KeyboardLayoutSet=qwerty,AsciiCapable"
    />
    <subtype android:icon="@drawable/ic_subtype_keyboard"
            android:label="@string/subtype_generic"
            android:subtypeId="529847764"
            android:imeSubtypeLocale="th"
            android:imeSubtypeMode="keyboard"
            android:imeSubtypeExtraValue="KeyboardLayoutSet=thai"
    />
    <subtype android:icon="@drawable/ic_subtype_keyboard"
            android:label="@string/subtype_generic"
            android:subtypeId="-259881489"
            android:imeSubtypeLocale="tl"
            android:imeSubtypeMode="keyboard"
            android:imeSubtypeExtraValue="KeyboardLayoutSet=spanish,AsciiCapable"
    />
    <subtype android:icon="@drawable/ic_subtype_keyboard"
            android:label="@string/subtype_generic"
            android:subtypeId="1244756446"
            android:imeSubtypeLocale="tr"
            android:imeSubtypeMode="keyboard"
            android:imeSubtypeExtraValue="AsciiCapable,SupportTouchPositionCorrection"
    />
    <subtype android:icon="@drawable/ic_subtype_keyboard"
            android:label="@string/subtype_generic"
            android:subtypeId="1048856876"
            android:imeSubtypeLocale="uk"
            android:imeSubtypeMode="keyboard"
            android:imeSubtypeExtraValue="KeyboardLayoutSet=east_slavic"
    />
    <subtype android:icon="@drawable/ic_subtype_keyboard"
            android:label="@string/subtype_generic"
            android:subtypeId="-1818808594"
            android:imeSubtypeLocale="vi"
            android:imeSubtypeMode="keyboard"
            android:imeSubtypeExtraValue="KeyboardLayoutSet=qwerty,AsciiCapable"
    />
    <subtype android:icon="@drawable/ic_subtype_keyboard"
            android:label="@string/subtype_generic"
            android:subtypeId="-1693209738"
            android:imeSubtypeLocale="zu"
            android:imeSubtypeMode="keyboard"
            android:imeSubtypeExtraValue="KeyboardLayoutSet=qwerty,AsciiCapable"
    />
    <subtype android:icon="@drawable/ic_subtype_keyboard"
            android:label="@string/subtype_no_language_qwerty"
            android:subtypeId="-1573262419"
            android:imeSubtypeLocale="zz"
            android:imeSubtypeMode="keyboard"
            android:imeSubtypeExtraValue="KeyboardLayoutSet=qwerty,AsciiCapable,EnabledWhenDefaultIsNotAsciiCapable"
    />
</input-method><|MERGE_RESOLUTION|>--- conflicted
+++ resolved
@@ -326,16 +326,13 @@
     />
     <subtype android:icon="@drawable/ic_subtype_keyboard"
             android:label="@string/subtype_generic"
-<<<<<<< HEAD
+            android:imeSubtypeLocale="nl_BE"
+            android:imeSubtypeMode="keyboard"
+            android:imeSubtypeExtraValue="KeyboardLayoutSet=azerty,AsciiCapable"
+    />
+    <subtype android:icon="@drawable/ic_subtype_keyboard"
+            android:label="@string/subtype_generic"
             android:subtypeId="1124698716"
-=======
-            android:imeSubtypeLocale="nl_BE"
-            android:imeSubtypeMode="keyboard"
-            android:imeSubtypeExtraValue="KeyboardLayoutSet=azerty,AsciiCapable"
-    />
-    <subtype android:icon="@drawable/ic_subtype_keyboard"
-            android:label="@string/subtype_generic"
->>>>>>> b1fbd696
             android:imeSubtypeLocale="pl"
             android:imeSubtypeMode="keyboard"
             android:imeSubtypeExtraValue="AsciiCapable,SupportTouchPositionCorrection"
