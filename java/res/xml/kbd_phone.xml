<?xml version="1.0" encoding="utf-8"?>
<!--
/* 
**
** Copyright 2008, The Android Open Source Project
**
** Licensed under the Apache License, Version 2.0 (the "License"); 
** you may not use this file except in compliance with the License. 
** You may obtain a copy of the License at 
**
**     http://www.apache.org/licenses/LICENSE-2.0 
**
** Unless required by applicable law or agreed to in writing, software 
** distributed under the License is distributed on an "AS IS" BASIS, 
** WITHOUT WARRANTIES OR CONDITIONS OF ANY KIND, either express or implied. 
** See the License for the specific language governing permissions and 
** limitations under the License.
*/
-->

<Keyboard
    xmlns:latin="http://schemas.android.com/apk/res/com.android.inputmethod.latin"
    latin:keyWidth="26.67%p"
    latin:horizontalGap="0px"
    latin:verticalGap="0px"
    latin:keyHeight="@dimen/key_height"
>
    <Row
        latin:rowEdgeFlags="top"
    >
        <Key
            latin:codes="49"
            latin:keyIcon="@drawable/sym_keyboard_num1"
            latin:keyEdgeFlags="left" />
        <Key
            latin:codes="50"
            latin:keyIcon="@drawable/sym_keyboard_num2" />
        <Key
            latin:codes="51"
            latin:keyIcon="@drawable/sym_keyboard_num3" />
        <Key
<<<<<<< HEAD
            latin:keyLabel="-"
            latin:keyWidth="20%p"
            latin:keyEdgeFlags="right" />
=======
            android:keyLabel="-"
            android:keyWidth="20%p"
            android:isModifier="true"
            android:keyEdgeFlags="right" />
>>>>>>> ac777128
    </Row>
    <Row>
        <Key
            latin:codes="52"
            latin:keyIcon="@drawable/sym_keyboard_num4"
            latin:keyEdgeFlags="left" />
        <Key
            latin:codes="53"
            latin:keyIcon="@drawable/sym_keyboard_num5" />
        <Key
            latin:codes="54"
            latin:keyIcon="@drawable/sym_keyboard_num6" />
        <Key
<<<<<<< HEAD
            latin:keyLabel="."
            latin:keyWidth="20%p"
            latin:keyEdgeFlags="right" />
=======
            android:keyLabel="."
            android:keyWidth="20%p"
            android:isModifier="true"
            android:keyEdgeFlags="right" />
>>>>>>> ac777128
    </Row>
    <Row>
        <Key
            latin:codes="55"
            latin:keyIcon="@drawable/sym_keyboard_num7"
            latin:keyEdgeFlags="left" />
        <Key
            latin:codes="56"
            latin:keyIcon="@drawable/sym_keyboard_num8" />
        <Key
            latin:codes="57"
            latin:keyIcon="@drawable/sym_keyboard_num9" />
        <Key
<<<<<<< HEAD
            latin:codes="@integer/key_delete"
            latin:keyIcon="@drawable/sym_keyboard_delete"
            latin:iconPreview="@drawable/sym_keyboard_feedback_delete"
            latin:keyWidth="20%p"
            latin:isRepeatable="true"
            latin:keyEdgeFlags="right" />
=======
            android:codes="@integer/key_delete"
            android:keyIcon="@drawable/sym_keyboard_delete"
            android:iconPreview="@drawable/sym_keyboard_feedback_delete"
            android:keyWidth="20%p"
            android:isModifier="true"
            android:isRepeatable="true"
            android:keyEdgeFlags="right" />
>>>>>>> ac777128
    </Row>
    <Row
        latin:rowEdgeFlags="bottom"
    >
        <Key
<<<<<<< HEAD
            latin:codes="@integer/key_symbol"
            latin:keyIcon="@drawable/sym_keyboard_numalt"
            latin:iconPreview="@drawable/sym_keyboard_feedback_numalt" />
=======
            android:codes="@integer/key_symbol"
            android:keyIcon="@drawable/sym_keyboard_numalt"
            android:iconPreview="@drawable/sym_keyboard_feedback_numalt"
            android:keyEdgeFlags="left" />
>>>>>>> ac777128
        <Key
            latin:codes="48"
            latin:keyIcon="@drawable/sym_keyboard_num0" />
        <Key
            latin:codes="@integer/key_space"
            latin:keyIcon="@drawable/sym_keyboard_space"
            latin:iconPreview="@drawable/sym_keyboard_feedback_space" />
        <Key
<<<<<<< HEAD
            latin:codes="@integer/key_return"
            latin:keyIcon="@drawable/sym_keyboard_return"
            latin:keyWidth="20%p"
            latin:keyEdgeFlags="right" />
=======
            android:codes="@integer/key_return"
            android:keyIcon="@drawable/sym_keyboard_return"
            android:keyWidth="20%p"
            android:isModifier="true"
            android:keyEdgeFlags="right" />
>>>>>>> ac777128
    </Row>
</Keyboard><|MERGE_RESOLUTION|>--- conflicted
+++ resolved
@@ -39,16 +39,10 @@
             latin:codes="51"
             latin:keyIcon="@drawable/sym_keyboard_num3" />
         <Key
-<<<<<<< HEAD
             latin:keyLabel="-"
             latin:keyWidth="20%p"
+            latin:isModifier="true"
             latin:keyEdgeFlags="right" />
-=======
-            android:keyLabel="-"
-            android:keyWidth="20%p"
-            android:isModifier="true"
-            android:keyEdgeFlags="right" />
->>>>>>> ac777128
     </Row>
     <Row>
         <Key
@@ -62,16 +56,10 @@
             latin:codes="54"
             latin:keyIcon="@drawable/sym_keyboard_num6" />
         <Key
-<<<<<<< HEAD
             latin:keyLabel="."
             latin:keyWidth="20%p"
+            latin:isModifier="true"
             latin:keyEdgeFlags="right" />
-=======
-            android:keyLabel="."
-            android:keyWidth="20%p"
-            android:isModifier="true"
-            android:keyEdgeFlags="right" />
->>>>>>> ac777128
     </Row>
     <Row>
         <Key
@@ -85,37 +73,22 @@
             latin:codes="57"
             latin:keyIcon="@drawable/sym_keyboard_num9" />
         <Key
-<<<<<<< HEAD
             latin:codes="@integer/key_delete"
             latin:keyIcon="@drawable/sym_keyboard_delete"
             latin:iconPreview="@drawable/sym_keyboard_feedback_delete"
             latin:keyWidth="20%p"
+            latin:isModifier="true"
             latin:isRepeatable="true"
             latin:keyEdgeFlags="right" />
-=======
-            android:codes="@integer/key_delete"
-            android:keyIcon="@drawable/sym_keyboard_delete"
-            android:iconPreview="@drawable/sym_keyboard_feedback_delete"
-            android:keyWidth="20%p"
-            android:isModifier="true"
-            android:isRepeatable="true"
-            android:keyEdgeFlags="right" />
->>>>>>> ac777128
     </Row>
     <Row
         latin:rowEdgeFlags="bottom"
     >
         <Key
-<<<<<<< HEAD
             latin:codes="@integer/key_symbol"
             latin:keyIcon="@drawable/sym_keyboard_numalt"
-            latin:iconPreview="@drawable/sym_keyboard_feedback_numalt" />
-=======
-            android:codes="@integer/key_symbol"
-            android:keyIcon="@drawable/sym_keyboard_numalt"
-            android:iconPreview="@drawable/sym_keyboard_feedback_numalt"
-            android:keyEdgeFlags="left" />
->>>>>>> ac777128
+            latin:iconPreview="@drawable/sym_keyboard_feedback_numalt"
+            latin:keyEdgeFlags="left" />
         <Key
             latin:codes="48"
             latin:keyIcon="@drawable/sym_keyboard_num0" />
@@ -124,17 +97,10 @@
             latin:keyIcon="@drawable/sym_keyboard_space"
             latin:iconPreview="@drawable/sym_keyboard_feedback_space" />
         <Key
-<<<<<<< HEAD
             latin:codes="@integer/key_return"
             latin:keyIcon="@drawable/sym_keyboard_return"
             latin:keyWidth="20%p"
+            latin:isModifier="true"
             latin:keyEdgeFlags="right" />
-=======
-            android:codes="@integer/key_return"
-            android:keyIcon="@drawable/sym_keyboard_return"
-            android:keyWidth="20%p"
-            android:isModifier="true"
-            android:keyEdgeFlags="right" />
->>>>>>> ac777128
     </Row>
 </Keyboard>