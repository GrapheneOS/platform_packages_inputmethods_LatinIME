/*
 * Copyright (C) 2008 Google Inc.
 *
 * Licensed under the Apache License, Version 2.0 (the "License"); you may not
 * use this file except in compliance with the License. You may obtain a copy of
 * the License at
 *
 * http://www.apache.org/licenses/LICENSE-2.0
 *
 * Unless required by applicable law or agreed to in writing, software
 * distributed under the License is distributed on an "AS IS" BASIS, WITHOUT
 * WARRANTIES OR CONDITIONS OF ANY KIND, either express or implied. See the
 * License for the specific language governing permissions and limitations under
 * the License.
 */

package com.android.inputmethod.deprecated.voice;

import com.android.common.speech.LoggingEvents;
import com.android.common.userhappiness.UserHappinessSignals;
import com.android.inputmethod.deprecated.compat.VoiceInputLoggerCompatUtils;

import android.content.Context;
import android.content.Intent;

/**
 * Provides the logging facility for voice input events. This fires broadcasts back to
 * the voice search app which then logs on our behalf.
 *
 * Note that debug console logging does not occur in this class. If you want to
 * see console output of these logging events, there is a boolean switch to turn
 * on on the VoiceSearch side.
 */
public class VoiceInputLogger {
    @SuppressWarnings("unused")
    private static final String TAG = VoiceInputLogger.class.getSimpleName();

    private static VoiceInputLogger sVoiceInputLogger;

    private final Context mContext;

    // The base intent used to form all broadcast intents to the logger
    // in VoiceSearch.
    private final Intent mBaseIntent;

    // This flag is used to indicate when there are voice events that
    // need to be flushed.
    private boolean mHasLoggingInfo = false;

    /**
     * Returns the singleton of the logger.
     *
     * @param contextHint a hint context used when creating the logger instance.
     * Ignored if the singleton instance already exists.
     */
    public static synchronized VoiceInputLogger getLogger(Context contextHint) {
        if (sVoiceInputLogger == null) {
            sVoiceInputLogger = new VoiceInputLogger(contextHint);
        }
        return sVoiceInputLogger;
    }

    public VoiceInputLogger(Context context) {
        mContext = context;
        
        mBaseIntent = new Intent(LoggingEvents.ACTION_LOG_EVENT);
        mBaseIntent.putExtra(LoggingEvents.EXTRA_APP_NAME, LoggingEvents.VoiceIme.APP_NAME);
    }
    
    private Intent newLoggingBroadcast(int event) {
        Intent i = new Intent(mBaseIntent);
        i.putExtra(LoggingEvents.EXTRA_EVENT, event);
        return i;
    }

    public void flush() {
        if (hasLoggingInfo()) {
            Intent i = new Intent(mBaseIntent);
            i.putExtra(LoggingEvents.EXTRA_FLUSH, true);
            mContext.sendBroadcast(i);
            setHasLoggingInfo(false);
        }
    }
    
    public void keyboardWarningDialogShown() {
        setHasLoggingInfo(true);
        mContext.sendBroadcast(newLoggingBroadcast(
                LoggingEvents.VoiceIme.KEYBOARD_WARNING_DIALOG_SHOWN));
    }
    
    public void keyboardWarningDialogDismissed() {
        setHasLoggingInfo(true);
        mContext.sendBroadcast(newLoggingBroadcast(
                LoggingEvents.VoiceIme.KEYBOARD_WARNING_DIALOG_DISMISSED));
    }

    public void keyboardWarningDialogOk() {
        setHasLoggingInfo(true);
        mContext.sendBroadcast(newLoggingBroadcast(
                LoggingEvents.VoiceIme.KEYBOARD_WARNING_DIALOG_OK));
    }

    public void keyboardWarningDialogCancel() {
        setHasLoggingInfo(true);
        mContext.sendBroadcast(newLoggingBroadcast(
                LoggingEvents.VoiceIme.KEYBOARD_WARNING_DIALOG_CANCEL));
    }

    public void settingsWarningDialogShown() {
        setHasLoggingInfo(true);
        mContext.sendBroadcast(newLoggingBroadcast(
                LoggingEvents.VoiceIme.SETTINGS_WARNING_DIALOG_SHOWN));
    }
    
    public void settingsWarningDialogDismissed() {
        setHasLoggingInfo(true);
        mContext.sendBroadcast(newLoggingBroadcast(
                LoggingEvents.VoiceIme.SETTINGS_WARNING_DIALOG_DISMISSED));
    }

    public void settingsWarningDialogOk() {
        setHasLoggingInfo(true);
        mContext.sendBroadcast(newLoggingBroadcast(
                LoggingEvents.VoiceIme.SETTINGS_WARNING_DIALOG_OK));
    }

    public void settingsWarningDialogCancel() {
        setHasLoggingInfo(true);
        mContext.sendBroadcast(newLoggingBroadcast(
                LoggingEvents.VoiceIme.SETTINGS_WARNING_DIALOG_CANCEL));
    }
    
    public void swipeHintDisplayed() {
        setHasLoggingInfo(true);
        mContext.sendBroadcast(newLoggingBroadcast(LoggingEvents.VoiceIme.SWIPE_HINT_DISPLAYED));
    }
    
    public void cancelDuringListening() {
        setHasLoggingInfo(true);
        mContext.sendBroadcast(newLoggingBroadcast(LoggingEvents.VoiceIme.CANCEL_DURING_LISTENING));
    }

    public void cancelDuringWorking() {
        setHasLoggingInfo(true);
        mContext.sendBroadcast(newLoggingBroadcast(LoggingEvents.VoiceIme.CANCEL_DURING_WORKING));
    }

    public void cancelDuringError() {
        setHasLoggingInfo(true);
        mContext.sendBroadcast(newLoggingBroadcast(LoggingEvents.VoiceIme.CANCEL_DURING_ERROR));
    }
    
    public void punctuationHintDisplayed() {
        setHasLoggingInfo(true);
        mContext.sendBroadcast(newLoggingBroadcast(
                LoggingEvents.VoiceIme.PUNCTUATION_HINT_DISPLAYED));
    }
    
    public void error(int code) {
        setHasLoggingInfo(true);
        Intent i = newLoggingBroadcast(LoggingEvents.VoiceIme.ERROR);
        i.putExtra(LoggingEvents.VoiceIme.EXTRA_ERROR_CODE, code);
        mContext.sendBroadcast(i);
    }

    public void start(String locale, boolean swipe) {
        setHasLoggingInfo(true);
        Intent i = newLoggingBroadcast(LoggingEvents.VoiceIme.START);
        i.putExtra(LoggingEvents.VoiceIme.EXTRA_START_LOCALE, locale);
        i.putExtra(LoggingEvents.VoiceIme.EXTRA_START_SWIPE, swipe);
        i.putExtra(LoggingEvents.EXTRA_TIMESTAMP, System.currentTimeMillis());
        mContext.sendBroadcast(i);
    }
    
    public void voiceInputDelivered(int length) {
        setHasLoggingInfo(true);
        Intent i = newLoggingBroadcast(LoggingEvents.VoiceIme.VOICE_INPUT_DELIVERED);
        i.putExtra(LoggingEvents.VoiceIme.EXTRA_TEXT_MODIFIED_LENGTH, length);
        mContext.sendBroadcast(i);
    }

    public void textModifiedByTypingInsertion(int length) {
        setHasLoggingInfo(true);
        Intent i = newLoggingBroadcast(LoggingEvents.VoiceIme.TEXT_MODIFIED);
        i.putExtra(LoggingEvents.VoiceIme.EXTRA_TEXT_MODIFIED_LENGTH, length);
        i.putExtra(LoggingEvents.VoiceIme.EXTRA_TEXT_MODIFIED_TYPE,
                LoggingEvents.VoiceIme.TEXT_MODIFIED_TYPE_TYPING_INSERTION);
        mContext.sendBroadcast(i);
    }

    public void textModifiedByTypingInsertionPunctuation(int length) {
        setHasLoggingInfo(true);
        Intent i = newLoggingBroadcast(LoggingEvents.VoiceIme.TEXT_MODIFIED);
        i.putExtra(LoggingEvents.VoiceIme.EXTRA_TEXT_MODIFIED_LENGTH, length);
        i.putExtra(LoggingEvents.VoiceIme.EXTRA_TEXT_MODIFIED_TYPE,
                LoggingEvents.VoiceIme.TEXT_MODIFIED_TYPE_TYPING_INSERTION_PUNCTUATION);
        mContext.sendBroadcast(i);
    }

    public void textModifiedByTypingDeletion(int length) {
        setHasLoggingInfo(true);
        Intent i = newLoggingBroadcast(LoggingEvents.VoiceIme.TEXT_MODIFIED);
        i.putExtra(LoggingEvents.VoiceIme.EXTRA_TEXT_MODIFIED_LENGTH, length);
        i.putExtra(LoggingEvents.VoiceIme.EXTRA_TEXT_MODIFIED_TYPE,
                LoggingEvents.VoiceIme.TEXT_MODIFIED_TYPE_TYPING_DELETION);

        mContext.sendBroadcast(i);
    }


    public void textModifiedByChooseSuggestion(int suggestionLength, int replacedPhraseLength,
                                               int index, String before, String after) {
        setHasLoggingInfo(true);
        Intent i = newLoggingBroadcast(LoggingEvents.VoiceIme.TEXT_MODIFIED);
        i.putExtra(LoggingEvents.VoiceIme.EXTRA_TEXT_MODIFIED_LENGTH, suggestionLength);
<<<<<<< HEAD
        i.putExtra("length", replacedPhraseLength);
=======
        i.putExtra(VoiceInputLoggerCompatUtils.EXTRA_TEXT_REPLACED_LENGTH, replacedPhraseLength);
>>>>>>> 9115dd27
        i.putExtra(LoggingEvents.VoiceIme.EXTRA_TEXT_MODIFIED_TYPE,
                LoggingEvents.VoiceIme.TEXT_MODIFIED_TYPE_CHOOSE_SUGGESTION);
        i.putExtra(LoggingEvents.VoiceIme.EXTRA_N_BEST_CHOOSE_INDEX, index);
<<<<<<< HEAD
        i.putExtra("before", before);
        i.putExtra("after", after);
=======
        i.putExtra(VoiceInputLoggerCompatUtils.EXTRA_BEFORE_N_BEST_CHOOSE, before);
        i.putExtra(VoiceInputLoggerCompatUtils.EXTRA_AFTER_N_BEST_CHOOSE, after);
>>>>>>> 9115dd27
        mContext.sendBroadcast(i);
    }

    public void inputEnded() {
        setHasLoggingInfo(true);
        mContext.sendBroadcast(newLoggingBroadcast(LoggingEvents.VoiceIme.INPUT_ENDED));
    }
    
    public void voiceInputSettingEnabled() {
        setHasLoggingInfo(true);
        mContext.sendBroadcast(newLoggingBroadcast(
                LoggingEvents.VoiceIme.VOICE_INPUT_SETTING_ENABLED));
    }
    
    public void voiceInputSettingDisabled() {
        setHasLoggingInfo(true);
        mContext.sendBroadcast(newLoggingBroadcast(
                LoggingEvents.VoiceIme.VOICE_INPUT_SETTING_DISABLED));
    }

    private void setHasLoggingInfo(boolean hasLoggingInfo) {
        mHasLoggingInfo = hasLoggingInfo;
        // If applications that call UserHappinessSignals.userAcceptedImeText
        // make that call after VoiceInputLogger.flush() calls this method with false, we
        // will lose those happiness signals. For example, consider the gmail sequence:
        // 1. compose message
        // 2. speak message into message field
        // 3. type subject into subject field
        // 4. press send
        // We will NOT get the signal that the user accepted the voice inputted message text
        // because when the user tapped on the subject field, the ime's flush will be triggered
        // and the hasLoggingInfo will be then set to false. So by the time the user hits send
        // we have essentially forgotten about any voice input.
        // However the following (more common) use case is properly logged
        // 1. compose message
        // 2. type subject in subject field
        // 3. speak message in message field
        // 4. press send
<<<<<<< HEAD
        //  UserHappinessSignals.setHasVoiceLoggingInfo(hasLoggingInfo);
=======
        VoiceInputLoggerCompatUtils.setHasVoiceLoggingInfoCompat(hasLoggingInfo);
>>>>>>> 9115dd27
    }

    private boolean hasLoggingInfo(){
        return mHasLoggingInfo;
    }

}<|MERGE_RESOLUTION|>--- conflicted
+++ resolved
@@ -213,21 +213,12 @@
         setHasLoggingInfo(true);
         Intent i = newLoggingBroadcast(LoggingEvents.VoiceIme.TEXT_MODIFIED);
         i.putExtra(LoggingEvents.VoiceIme.EXTRA_TEXT_MODIFIED_LENGTH, suggestionLength);
-<<<<<<< HEAD
-        i.putExtra("length", replacedPhraseLength);
-=======
         i.putExtra(VoiceInputLoggerCompatUtils.EXTRA_TEXT_REPLACED_LENGTH, replacedPhraseLength);
->>>>>>> 9115dd27
         i.putExtra(LoggingEvents.VoiceIme.EXTRA_TEXT_MODIFIED_TYPE,
                 LoggingEvents.VoiceIme.TEXT_MODIFIED_TYPE_CHOOSE_SUGGESTION);
         i.putExtra(LoggingEvents.VoiceIme.EXTRA_N_BEST_CHOOSE_INDEX, index);
-<<<<<<< HEAD
-        i.putExtra("before", before);
-        i.putExtra("after", after);
-=======
         i.putExtra(VoiceInputLoggerCompatUtils.EXTRA_BEFORE_N_BEST_CHOOSE, before);
         i.putExtra(VoiceInputLoggerCompatUtils.EXTRA_AFTER_N_BEST_CHOOSE, after);
->>>>>>> 9115dd27
         mContext.sendBroadcast(i);
     }
 
@@ -266,11 +257,7 @@
         // 2. type subject in subject field
         // 3. speak message in message field
         // 4. press send
-<<<<<<< HEAD
-        //  UserHappinessSignals.setHasVoiceLoggingInfo(hasLoggingInfo);
-=======
         VoiceInputLoggerCompatUtils.setHasVoiceLoggingInfoCompat(hasLoggingInfo);
->>>>>>> 9115dd27
     }
 
     private boolean hasLoggingInfo(){
