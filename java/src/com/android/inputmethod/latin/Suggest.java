/*
 * Copyright (C) 2008 The Android Open Source Project
 *
 * Licensed under the Apache License, Version 2.0 (the "License"); you may not
 * use this file except in compliance with the License. You may obtain a copy of
 * the License at
 *
 * http://www.apache.org/licenses/LICENSE-2.0
 *
 * Unless required by applicable law or agreed to in writing, software
 * distributed under the License is distributed on an "AS IS" BASIS, WITHOUT
 * WARRANTIES OR CONDITIONS OF ANY KIND, either express or implied. See the
 * License for the specific language governing permissions and limitations under
 * the License.
 */

package com.android.inputmethod.latin;

import android.content.Context;
import android.text.TextUtils;
import android.util.Log;

import com.android.inputmethod.keyboard.Keyboard;
import com.android.inputmethod.keyboard.ProximityInfo;
import com.android.inputmethod.latin.SuggestedWords.SuggestedWordInfo;

import java.io.File;
import java.util.ArrayList;
import java.util.HashSet;
import java.util.Locale;
import java.util.concurrent.ConcurrentHashMap;

/**
 * This class loads a dictionary and provides a list of suggestions for a given sequence of
 * characters. This includes corrections and completions.
 */
public class Suggest implements Dictionary.WordCallback {
    public static final String TAG = Suggest.class.getSimpleName();

    public static final int APPROX_MAX_WORD_LENGTH = 32;

    // TODO: rename this to CORRECTION_OFF
    public static final int CORRECTION_NONE = 0;
    // TODO: rename this to CORRECTION_ON
    public static final int CORRECTION_FULL = 1;

    // It seems the following values are only used for logging.
    public static final int DIC_USER_TYPED = 0;
    public static final int DIC_MAIN = 1;
    public static final int DIC_USER = 2;
    public static final int DIC_USER_HISTORY = 3;
    public static final int DIC_CONTACTS = 4;
    public static final int DIC_WHITELIST = 6;
    // If you add a type of dictionary, increment DIC_TYPE_LAST_ID
    // TODO: this value seems unused. Remove it?
    public static final int DIC_TYPE_LAST_ID = 6;
    public static final String DICT_KEY_MAIN = "main";
    public static final String DICT_KEY_CONTACTS = "contacts";
    // User dictionary, the system-managed one.
    public static final String DICT_KEY_USER = "user";
    // User history dictionary for the unigram map, internal to LatinIME
    public static final String DICT_KEY_USER_HISTORY_UNIGRAM = "history_unigram";
    // User history dictionary for the bigram map, internal to LatinIME
    public static final String DICT_KEY_USER_HISTORY_BIGRAM = "history_bigram";
    public static final String DICT_KEY_WHITELIST ="whitelist";

    private static final boolean DBG = LatinImeLogger.sDBG;

    private Dictionary mMainDictionary;
    private ContactsBinaryDictionary mContactsDict;
    private WhitelistDictionary mWhiteListDictionary;
    private final ConcurrentHashMap<String, Dictionary> mUnigramDictionaries =
            new ConcurrentHashMap<String, Dictionary>();
    private final ConcurrentHashMap<String, Dictionary> mBigramDictionaries =
            new ConcurrentHashMap<String, Dictionary>();

    public static final int MAX_SUGGESTIONS = 18;

    private static final int PREF_MAX_BIGRAMS = 60;

    private float mAutoCorrectionThreshold;

    private ArrayList<SuggestedWordInfo> mSuggestions = new ArrayList<SuggestedWordInfo>();
    private ArrayList<SuggestedWordInfo> mBigramSuggestions = new ArrayList<SuggestedWordInfo>();
    private CharSequence mConsideredWord;

    // TODO: Remove these member variables by passing more context to addWord() callback method
    private boolean mIsFirstCharCapitalized;
    private boolean mIsAllUpperCase;
    private int mTrailingSingleQuotesCount;

    private static final int MINIMUM_SAFETY_NET_CHAR_LENGTH = 4;

    public Suggest(final Context context, final Locale locale) {
        initAsynchronously(context, locale);
    }

    /* package for test */ Suggest(final Context context, final File dictionary,
            final long startOffset, final long length, final Locale locale) {
        final Dictionary mainDict = DictionaryFactory.createDictionaryForTest(context, dictionary,
                startOffset, length /* useFullEditDistance */, false, locale);
        mMainDictionary = mainDict;
        addOrReplaceDictionary(mUnigramDictionaries, DICT_KEY_MAIN, mainDict);
        addOrReplaceDictionary(mBigramDictionaries, DICT_KEY_MAIN, mainDict);
        initWhitelistAndAutocorrectAndPool(context, locale);
    }

    private void initWhitelistAndAutocorrectAndPool(final Context context, final Locale locale) {
        mWhiteListDictionary = new WhitelistDictionary(context, locale);
        addOrReplaceDictionary(mUnigramDictionaries, DICT_KEY_WHITELIST, mWhiteListDictionary);
    }

    private void initAsynchronously(final Context context, final Locale locale) {
        resetMainDict(context, locale);

        // TODO: read the whitelist and init the pool asynchronously too.
        // initPool should be done asynchronously now that the pool is thread-safe.
        initWhitelistAndAutocorrectAndPool(context, locale);
    }

    private static void addOrReplaceDictionary(
            final ConcurrentHashMap<String, Dictionary> dictionaries,
            final String key, final Dictionary dict) {
        final Dictionary oldDict = (dict == null)
                ? dictionaries.remove(key)
                : dictionaries.put(key, dict);
        if (oldDict != null && dict != oldDict) {
            oldDict.close();
        }
    }

    public void resetMainDict(final Context context, final Locale locale) {
        mMainDictionary = null;
        new Thread("InitializeBinaryDictionary") {
            @Override
            public void run() {
                final DictionaryCollection newMainDict =
                        DictionaryFactory.createMainDictionaryFromManager(context, locale);
                addOrReplaceDictionary(mUnigramDictionaries, DICT_KEY_MAIN, newMainDict);
                addOrReplaceDictionary(mBigramDictionaries, DICT_KEY_MAIN, newMainDict);
                mMainDictionary = newMainDict;
            }
        }.start();
    }

    // The main dictionary could have been loaded asynchronously.  Don't cache the return value
    // of this method.
    public boolean hasMainDictionary() {
        return null != mMainDictionary && mMainDictionary.isInitialized();
    }

    public Dictionary getMainDictionary() {
        return mMainDictionary;
    }

    public ContactsBinaryDictionary getContactsDictionary() {
        return mContactsDict;
    }

    public ConcurrentHashMap<String, Dictionary> getUnigramDictionaries() {
        return mUnigramDictionaries;
    }

    public static int getApproxMaxWordLength() {
        return APPROX_MAX_WORD_LENGTH;
    }

    /**
     * Sets an optional user dictionary resource to be loaded. The user dictionary is consulted
     * before the main dictionary, if set. This refers to the system-managed user dictionary.
     */
    public void setUserDictionary(UserBinaryDictionary userDictionary) {
        addOrReplaceDictionary(mUnigramDictionaries, DICT_KEY_USER, userDictionary);
    }

    /**
     * Sets an optional contacts dictionary resource to be loaded. It is also possible to remove
     * the contacts dictionary by passing null to this method. In this case no contacts dictionary
     * won't be used.
     */
    public void setContactsDictionary(ContactsBinaryDictionary contactsDictionary) {
        mContactsDict = contactsDictionary;
        addOrReplaceDictionary(mUnigramDictionaries, DICT_KEY_CONTACTS, contactsDictionary);
        addOrReplaceDictionary(mBigramDictionaries, DICT_KEY_CONTACTS, contactsDictionary);
    }

    public void setUserHistoryDictionary(UserHistoryDictionary userHistoryDictionary) {
        addOrReplaceDictionary(mUnigramDictionaries, DICT_KEY_USER_HISTORY_UNIGRAM,
                userHistoryDictionary);
        addOrReplaceDictionary(mBigramDictionaries, DICT_KEY_USER_HISTORY_BIGRAM,
                userHistoryDictionary);
    }

    public void setAutoCorrectionThreshold(float threshold) {
        mAutoCorrectionThreshold = threshold;
    }

    private static CharSequence capitalizeWord(final boolean all, final boolean first,
            final CharSequence word) {
        if (TextUtils.isEmpty(word) || !(all || first)) return word;
        final int wordLength = word.length();
        final StringBuilder sb = new StringBuilder(getApproxMaxWordLength());
        // TODO: Must pay attention to locale when changing case.
        if (all) {
            sb.append(word.toString().toUpperCase());
        } else if (first) {
            sb.append(Character.toUpperCase(word.charAt(0)));
            if (wordLength > 1) {
                sb.append(word.subSequence(1, wordLength));
            }
        }
        return sb;
    }

    protected void addBigramToSuggestions(SuggestedWordInfo bigram) {
        mSuggestions.add(bigram);
    }

    private static final WordComposer sEmptyWordComposer = new WordComposer();
    public SuggestedWords getBigramPredictions(CharSequence prevWordForBigram) {
        LatinImeLogger.onStartSuggestion(prevWordForBigram);
        mIsFirstCharCapitalized = false;
        mIsAllUpperCase = false;
        mTrailingSingleQuotesCount = 0;
        mSuggestions = new ArrayList<SuggestedWordInfo>(MAX_SUGGESTIONS);

        // Treating USER_TYPED as UNIGRAM suggestion for logging now.
        LatinImeLogger.onAddSuggestedWord("", Suggest.DIC_USER_TYPED, Dictionary.UNIGRAM);
        mConsideredWord = "";

        mBigramSuggestions = new ArrayList<SuggestedWordInfo>(PREF_MAX_BIGRAMS);

        getAllBigrams(prevWordForBigram, sEmptyWordComposer);

        // Nothing entered: return all bigrams for the previous word
        int insertCount = Math.min(mBigramSuggestions.size(), MAX_SUGGESTIONS);
        for (int i = 0; i < insertCount; ++i) {
            addBigramToSuggestions(mBigramSuggestions.get(i));
        }

        SuggestedWordInfo.removeDups(mSuggestions);

        return new SuggestedWords(mSuggestions,
                false /* typedWordValid */,
                false /* hasAutoCorrectionCandidate */,
                false /* allowsToBeAutoCorrected */,
                false /* isPunctuationSuggestions */,
                false /* isObsoleteSuggestions */,
                true /* isPrediction */);
    }

    // TODO: cleanup dictionaries looking up and suggestions building with SuggestedWords.Builder
    public SuggestedWords getSuggestedWords(
            final WordComposer wordComposer, CharSequence prevWordForBigram,
            final ProximityInfo proximityInfo, final boolean isCorrectionEnabled) {
        LatinImeLogger.onStartSuggestion(prevWordForBigram);
        mIsFirstCharCapitalized = wordComposer.isFirstCharCapitalized();
        mIsAllUpperCase = wordComposer.isAllUpperCase();
        mTrailingSingleQuotesCount = wordComposer.trailingSingleQuotesCount();
        mSuggestions = new ArrayList<SuggestedWordInfo>(MAX_SUGGESTIONS);

        final String typedWord = wordComposer.getTypedWord();
        final String consideredWord = mTrailingSingleQuotesCount > 0
                ? typedWord.substring(0, typedWord.length() - mTrailingSingleQuotesCount)
                : typedWord;
        // Treating USER_TYPED as UNIGRAM suggestion for logging now.
        LatinImeLogger.onAddSuggestedWord(typedWord, Suggest.DIC_USER_TYPED, Dictionary.UNIGRAM);
        mConsideredWord = consideredWord;

        if (wordComposer.size() <= 1 && isCorrectionEnabled) {
            // At first character typed, search only the bigrams
            mBigramSuggestions = new ArrayList<SuggestedWordInfo>(PREF_MAX_BIGRAMS);

            if (!TextUtils.isEmpty(prevWordForBigram)) {
<<<<<<< HEAD
                getAllBigrams(prevWordForBigram, wordComposer);
                if (TextUtils.isEmpty(consideredWord)) {
                    // Nothing entered: return all bigrams for the previous word
                    int insertCount = Math.min(mBigramSuggestions.size(), MAX_SUGGESTIONS);
                    for (int i = 0; i < insertCount; ++i) {
                        addBigramToSuggestions(mBigramSuggestions.get(i));
                    }
                } else {
                    // Word entered: return only bigrams that match the first char of the typed word
                    final char currentChar = consideredWord.charAt(0);
                    // TODO: Must pay attention to locale when changing case.
                    // TODO: Use codepoint instead of char
                    final char currentCharUpper = Character.toUpperCase(currentChar);
                    int count = 0;
                    final int bigramSuggestionSize = mBigramSuggestions.size();
                    for (int i = 0; i < bigramSuggestionSize; i++) {
                        final SuggestedWordInfo bigramSuggestion = mBigramSuggestions.get(i);
                        final char bigramSuggestionFirstChar =
                                (char)bigramSuggestion.codePointAt(0);
                        if (bigramSuggestionFirstChar == currentChar
                                || bigramSuggestionFirstChar == currentCharUpper) {
                            addBigramToSuggestions(bigramSuggestion);
                            if (++count > MAX_SUGGESTIONS) break;
                        }
                    }
=======
                for (final String key : mDictionaries.keySet()) {
                    final Dictionary dictionary = mDictionaries.get(key);
                    suggestionsSet.addAll(dictionary.getBigrams(wordComposer, prevWordForBigram));
>>>>>>> 0726f466
                }
            }

        } else if (wordComposer.size() > 1) {
            final WordComposer wordComposerForLookup;
            if (mTrailingSingleQuotesCount > 0) {
                wordComposerForLookup = new WordComposer(wordComposer);
                for (int i = mTrailingSingleQuotesCount - 1; i >= 0; --i) {
                    wordComposerForLookup.deleteLast();
                }
            } else {
                wordComposerForLookup = wordComposer;
            }
            // At second character typed, search the unigrams (scores being affected by bigrams)
            for (final String key : mUnigramDictionaries.keySet()) {
                // Skip UserUnigramDictionary and WhitelistDictionary to lookup
                if (key.equals(DICT_KEY_USER_HISTORY_UNIGRAM) || key.equals(DICT_KEY_WHITELIST))
                    continue;
                final Dictionary dictionary = mUnigramDictionaries.get(key);
                dictionary.getWords(wordComposerForLookup, prevWordForBigram, this, proximityInfo);
            }
        }

        final CharSequence whitelistedWord = capitalizeWord(mIsAllUpperCase,
                mIsFirstCharCapitalized, mWhiteListDictionary.getWhitelistedWord(consideredWord));

        final boolean hasAutoCorrection;
        if (isCorrectionEnabled) {
            final CharSequence autoCorrection =
                    AutoCorrection.computeAutoCorrectionWord(mUnigramDictionaries, wordComposer,
                            mSuggestions, consideredWord, mAutoCorrectionThreshold,
                            whitelistedWord);
            hasAutoCorrection = (null != autoCorrection);
        } else {
            hasAutoCorrection = false;
        }

        if (whitelistedWord != null) {
            if (mTrailingSingleQuotesCount > 0) {
                final StringBuilder sb = new StringBuilder(whitelistedWord);
                for (int i = mTrailingSingleQuotesCount - 1; i >= 0; --i) {
                    sb.appendCodePoint(Keyboard.CODE_SINGLE_QUOTE);
                }
                mSuggestions.add(0, new SuggestedWordInfo(sb.toString(),
                        SuggestedWordInfo.MAX_SCORE, SuggestedWordInfo.KIND_WHITELIST));
            } else {
                mSuggestions.add(0, new SuggestedWordInfo(whitelistedWord,
                        SuggestedWordInfo.MAX_SCORE, SuggestedWordInfo.KIND_WHITELIST));
            }
        }

        mSuggestions.add(0, new SuggestedWordInfo(typedWord, SuggestedWordInfo.MAX_SCORE,
                SuggestedWordInfo.KIND_TYPED));
        SuggestedWordInfo.removeDups(mSuggestions);

        final ArrayList<SuggestedWordInfo> suggestionsList;
        if (DBG) {
            suggestionsList = getSuggestionsInfoListWithDebugInfo(typedWord, mSuggestions);
        } else {
            suggestionsList = mSuggestions;
        }

        // TODO: Change this scheme - a boolean is not enough. A whitelisted word may be "valid"
        // but still autocorrected from - in the case the whitelist only capitalizes the word.
        // The whitelist should be case-insensitive, so it's not possible to be consistent with
        // a boolean flag. Right now this is handled with a slight hack in
        // WhitelistDictionary#shouldForciblyAutoCorrectFrom.
        final boolean allowsToBeAutoCorrected = AutoCorrection.allowsToBeAutoCorrected(
                getUnigramDictionaries(), consideredWord, wordComposer.isFirstCharCapitalized())
        // If we don't have a main dictionary, we never want to auto-correct. The reason for this
        // is, the user may have a contact whose name happens to match a valid word in their
        // language, and it will unexpectedly auto-correct. For example, if the user types in
        // English with no dictionary and has a "Will" in their contact list, "will" would
        // always auto-correct to "Will" which is unwanted. Hence, no main dict => no auto-correct.
                && hasMainDictionary();

        boolean autoCorrectionAvailable = hasAutoCorrection;
        if (isCorrectionEnabled) {
            autoCorrectionAvailable |= !allowsToBeAutoCorrected;
        }
        // Don't auto-correct words with multiple capital letter
        autoCorrectionAvailable &= !wordComposer.isMostlyCaps();
        autoCorrectionAvailable &= !wordComposer.isResumed();
        if (allowsToBeAutoCorrected && suggestionsList.size() > 1 && mAutoCorrectionThreshold > 0
                && Suggest.shouldBlockAutoCorrectionBySafetyNet(typedWord,
                        suggestionsList.get(1).mWord)) {
            autoCorrectionAvailable = false;
        }
        return new SuggestedWords(suggestionsList,
                !allowsToBeAutoCorrected /* typedWordValid */,
                autoCorrectionAvailable /* hasAutoCorrectionCandidate */,
                allowsToBeAutoCorrected /* allowsToBeAutoCorrected */,
                false /* isPunctuationSuggestions */,
                false /* isObsoleteSuggestions */,
                false /* isPrediction */);
    }

    /**
     * Adds all bigram predictions for prevWord. Also checks the lower case version of prevWord if
     * it contains any upper case characters.
     */
    private void getAllBigrams(final CharSequence prevWord, final WordComposer wordComposer) {
        if (StringUtils.hasUpperCase(prevWord)) {
            // TODO: Must pay attention to locale when changing case.
            final CharSequence lowerPrevWord = prevWord.toString().toLowerCase();
            for (final Dictionary dictionary : mBigramDictionaries.values()) {
                dictionary.getBigrams(wordComposer, lowerPrevWord, this);
            }
        }
        for (final Dictionary dictionary : mBigramDictionaries.values()) {
            dictionary.getBigrams(wordComposer, prevWord, this);
        }
    }

    private static ArrayList<SuggestedWordInfo> getSuggestionsInfoListWithDebugInfo(
            final String typedWord, final ArrayList<SuggestedWordInfo> suggestions) {
        final SuggestedWordInfo typedWordInfo = suggestions.get(0);
        typedWordInfo.setDebugString("+");
        final int suggestionsSize = suggestions.size();
        final ArrayList<SuggestedWordInfo> suggestionsList =
                new ArrayList<SuggestedWordInfo>(suggestionsSize);
        suggestionsList.add(typedWordInfo);
        // Note: i here is the index in mScores[], but the index in mSuggestions is one more
        // than i because we added the typed word to mSuggestions without touching mScores.
        for (int i = 0; i < suggestionsSize - 1; ++i) {
            final SuggestedWordInfo cur = suggestions.get(i + 1);
            final float normalizedScore = BinaryDictionary.calcNormalizedScore(
                    typedWord, cur.toString(), cur.mScore);
            final String scoreInfoString;
            if (normalizedScore > 0) {
                scoreInfoString = String.format("%d (%4.2f)", cur.mScore, normalizedScore);
            } else {
                scoreInfoString = Integer.toString(cur.mScore);
            }
            cur.setDebugString(scoreInfoString);
            suggestionsList.add(cur);
        }
        return suggestionsList;
    }

    // TODO: Use codepoint instead of char
    @Override
    public boolean addWord(final char[] word, final int offset, final int length, int score,
            final int dicTypeId, final int dataType) {
        int dataTypeForLog = dataType;
        final ArrayList<SuggestedWordInfo> suggestions;
        final int prefMaxSuggestions;
        if (dataType == Dictionary.BIGRAM) {
            suggestions = mBigramSuggestions;
            prefMaxSuggestions = PREF_MAX_BIGRAMS;
        } else {
            suggestions = mSuggestions;
            prefMaxSuggestions = MAX_SUGGESTIONS;
        }

        int pos = 0;

        // Check if it's the same word, only caps are different
        if (StringUtils.equalsIgnoreCase(mConsideredWord, word, offset, length)) {
            // TODO: remove this surrounding if clause and move this logic to
            // getSuggestedWordBuilder.
            if (suggestions.size() > 0) {
                final SuggestedWordInfo currentHighestWord = suggestions.get(0);
                // If the current highest word is also equal to typed word, we need to compare
                // frequency to determine the insertion position. This does not ensure strictly
                // correct ordering, but ensures the top score is on top which is enough for
                // removing duplicates correctly.
                if (StringUtils.equalsIgnoreCase(currentHighestWord.mWord, word, offset, length)
                        && score <= currentHighestWord.mScore) {
                    pos = 1;
                }
            }
        } else {
            // Check the last one's score and bail
            if (suggestions.size() >= prefMaxSuggestions
                    && suggestions.get(prefMaxSuggestions - 1).mScore >= score) return true;
            while (pos < suggestions.size()) {
                final int curScore = suggestions.get(pos).mScore;
                if (curScore < score
                        || (curScore == score && length < suggestions.get(pos).codePointCount())) {
                    break;
                }
                pos++;
            }
        }
        if (pos >= prefMaxSuggestions) {
            return true;
        }

        final StringBuilder sb = new StringBuilder(getApproxMaxWordLength());
        // TODO: Must pay attention to locale when changing case.
        if (mIsAllUpperCase) {
            sb.append(new String(word, offset, length).toUpperCase());
        } else if (mIsFirstCharCapitalized) {
            sb.append(Character.toUpperCase(word[offset]));
            if (length > 1) {
                sb.append(word, offset + 1, length - 1);
            }
        } else {
            sb.append(word, offset, length);
        }
        for (int i = mTrailingSingleQuotesCount - 1; i >= 0; --i) {
            sb.appendCodePoint(Keyboard.CODE_SINGLE_QUOTE);
        }
        // TODO: figure out what type of suggestion this is
        suggestions.add(pos, new SuggestedWordInfo(sb, score, SuggestedWordInfo.KIND_CORRECTION));
        if (suggestions.size() > prefMaxSuggestions) {
            suggestions.remove(prefMaxSuggestions);
        } else {
            LatinImeLogger.onAddSuggestedWord(sb.toString(), dicTypeId, dataTypeForLog);
        }
        return true;
    }

    public void close() {
        final HashSet<Dictionary> dictionaries = new HashSet<Dictionary>();
        dictionaries.addAll(mUnigramDictionaries.values());
        dictionaries.addAll(mBigramDictionaries.values());
        for (final Dictionary dictionary : dictionaries) {
            dictionary.close();
        }
        mMainDictionary = null;
    }

    // TODO: Resolve the inconsistencies between the native auto correction algorithms and
    // this safety net
    public static boolean shouldBlockAutoCorrectionBySafetyNet(final String typedWord,
            final CharSequence suggestion) {
        // Safety net for auto correction.
        // Actually if we hit this safety net, it's a bug.
        // If user selected aggressive auto correction mode, there is no need to use the safety
        // net.
        // If the length of typed word is less than MINIMUM_SAFETY_NET_CHAR_LENGTH,
        // we should not use net because relatively edit distance can be big.
        final int typedWordLength = typedWord.length();
        if (typedWordLength < Suggest.MINIMUM_SAFETY_NET_CHAR_LENGTH) {
            return false;
        }
        final int maxEditDistanceOfNativeDictionary =
                (typedWordLength < 5 ? 2 : typedWordLength / 2) + 1;
        final int distance = BinaryDictionary.editDistance(typedWord, suggestion.toString());
        if (DBG) {
            Log.d(TAG, "Autocorrected edit distance = " + distance
                    + ", " + maxEditDistanceOfNativeDictionary);
        }
        if (distance > maxEditDistanceOfNativeDictionary) {
            if (DBG) {
                Log.e(TAG, "Safety net: before = " + typedWord + ", after = " + suggestion);
                Log.e(TAG, "(Error) The edit distance of this correction exceeds limit. "
                        + "Turning off auto-correction.");
            }
            return true;
        } else {
            return false;
        }
    }
}<|MERGE_RESOLUTION|>--- conflicted
+++ resolved
@@ -272,37 +272,9 @@
             mBigramSuggestions = new ArrayList<SuggestedWordInfo>(PREF_MAX_BIGRAMS);
 
             if (!TextUtils.isEmpty(prevWordForBigram)) {
-<<<<<<< HEAD
-                getAllBigrams(prevWordForBigram, wordComposer);
-                if (TextUtils.isEmpty(consideredWord)) {
-                    // Nothing entered: return all bigrams for the previous word
-                    int insertCount = Math.min(mBigramSuggestions.size(), MAX_SUGGESTIONS);
-                    for (int i = 0; i < insertCount; ++i) {
-                        addBigramToSuggestions(mBigramSuggestions.get(i));
-                    }
-                } else {
-                    // Word entered: return only bigrams that match the first char of the typed word
-                    final char currentChar = consideredWord.charAt(0);
-                    // TODO: Must pay attention to locale when changing case.
-                    // TODO: Use codepoint instead of char
-                    final char currentCharUpper = Character.toUpperCase(currentChar);
-                    int count = 0;
-                    final int bigramSuggestionSize = mBigramSuggestions.size();
-                    for (int i = 0; i < bigramSuggestionSize; i++) {
-                        final SuggestedWordInfo bigramSuggestion = mBigramSuggestions.get(i);
-                        final char bigramSuggestionFirstChar =
-                                (char)bigramSuggestion.codePointAt(0);
-                        if (bigramSuggestionFirstChar == currentChar
-                                || bigramSuggestionFirstChar == currentCharUpper) {
-                            addBigramToSuggestions(bigramSuggestion);
-                            if (++count > MAX_SUGGESTIONS) break;
-                        }
-                    }
-=======
                 for (final String key : mDictionaries.keySet()) {
                     final Dictionary dictionary = mDictionaries.get(key);
                     suggestionsSet.addAll(dictionary.getBigrams(wordComposer, prevWordForBigram));
->>>>>>> 0726f466
                 }
             }
 
