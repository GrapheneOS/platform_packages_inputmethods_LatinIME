/*
 * Copyright (C) 2008 The Android Open Source Project
 *
 * Licensed under the Apache License, Version 2.0 (the "License");
 * you may not use this file except in compliance with the License.
 * You may obtain a copy of the License at
 *
 *      http://www.apache.org/licenses/LICENSE-2.0
 *
 * Unless required by applicable law or agreed to in writing, software
 * distributed under the License is distributed on an "AS IS" BASIS,
 * WITHOUT WARRANTIES OR CONDITIONS OF ANY KIND, either express or implied.
 * See the License for the specific language governing permissions and
 * limitations under the License.
 */

package com.android.inputmethod.latin;

import static com.android.inputmethod.latin.Constants.ImeOption.FORCE_ASCII;
import static com.android.inputmethod.latin.Constants.ImeOption.NO_MICROPHONE;
import static com.android.inputmethod.latin.Constants.ImeOption.NO_MICROPHONE_COMPAT;

import android.app.AlertDialog;
import android.content.BroadcastReceiver;
import android.content.Context;
import android.content.DialogInterface;
import android.content.DialogInterface.OnClickListener;
import android.content.Intent;
import android.content.IntentFilter;
import android.content.res.Configuration;
import android.content.res.Resources;
import android.graphics.Rect;
import android.inputmethodservice.InputMethodService;
import android.media.AudioManager;
import android.net.ConnectivityManager;
import android.os.Debug;
import android.os.IBinder;
import android.os.Message;
import android.preference.PreferenceManager;
import android.text.InputType;
import android.text.TextUtils;
import android.util.Log;
import android.util.PrintWriterPrinter;
import android.util.Printer;
import android.util.SparseArray;
import android.view.KeyEvent;
import android.view.View;
import android.view.ViewGroup.LayoutParams;
import android.view.Window;
import android.view.WindowManager;
import android.view.inputmethod.CompletionInfo;
import android.view.inputmethod.CursorAnchorInfo;
import android.view.inputmethod.EditorInfo;
import android.view.inputmethod.InputMethod;
import android.view.inputmethod.InputMethodSubtype;

import com.android.inputmethod.accessibility.AccessibilityUtils;
import com.android.inputmethod.annotations.UsedForTesting;
import com.android.inputmethod.compat.CursorAnchorInfoCompatWrapper;
import com.android.inputmethod.compat.InputConnectionCompatUtils;
import com.android.inputmethod.compat.InputMethodServiceCompatUtils;
import com.android.inputmethod.dictionarypack.DictionaryPackConstants;
import com.android.inputmethod.event.Event;
import com.android.inputmethod.event.HardwareEventDecoder;
import com.android.inputmethod.event.HardwareKeyboardEventDecoder;
import com.android.inputmethod.event.InputTransaction;
import com.android.inputmethod.keyboard.Keyboard;
import com.android.inputmethod.keyboard.KeyboardActionListener;
import com.android.inputmethod.keyboard.KeyboardId;
import com.android.inputmethod.keyboard.KeyboardSwitcher;
import com.android.inputmethod.keyboard.MainKeyboardView;
import com.android.inputmethod.keyboard.TextDecoratorUi;
import com.android.inputmethod.latin.Suggest.OnGetSuggestedWordsCallback;
import com.android.inputmethod.latin.SuggestedWords.SuggestedWordInfo;
import com.android.inputmethod.latin.define.DebugFlags;
import com.android.inputmethod.latin.define.ProductionFlags;
import com.android.inputmethod.latin.inputlogic.InputLogic;
import com.android.inputmethod.latin.personalization.ContextualDictionaryUpdater;
import com.android.inputmethod.latin.personalization.DictionaryDecayBroadcastReciever;
import com.android.inputmethod.latin.personalization.PersonalizationDictionaryUpdater;
import com.android.inputmethod.latin.personalization.PersonalizationHelper;
import com.android.inputmethod.latin.settings.Settings;
import com.android.inputmethod.latin.settings.SettingsActivity;
import com.android.inputmethod.latin.settings.SettingsValues;
import com.android.inputmethod.latin.suggestions.SuggestionStripView;
import com.android.inputmethod.latin.suggestions.SuggestionStripViewAccessor;
import com.android.inputmethod.latin.utils.ApplicationUtils;
import com.android.inputmethod.latin.utils.CapsModeUtils;
import com.android.inputmethod.latin.utils.CoordinateUtils;
import com.android.inputmethod.latin.utils.DialogUtils;
import com.android.inputmethod.latin.utils.DistracterFilterCheckingExactMatchesAndSuggestions;
import com.android.inputmethod.latin.utils.ImportantNoticeUtils;
import com.android.inputmethod.latin.utils.IntentUtils;
import com.android.inputmethod.latin.utils.JniUtils;
import com.android.inputmethod.latin.utils.LeakGuardHandlerWrapper;
import com.android.inputmethod.latin.utils.StatsUtils;
import com.android.inputmethod.latin.utils.SubtypeLocaleUtils;

import java.io.FileDescriptor;
import java.io.PrintWriter;
import java.util.ArrayList;
import java.util.List;
import java.util.Locale;
import java.util.concurrent.TimeUnit;

/**
 * Input method implementation for Qwerty'ish keyboard.
 */
public class LatinIME extends InputMethodService implements KeyboardActionListener,
        SuggestionStripView.Listener, SuggestionStripViewAccessor,
        DictionaryFacilitator.DictionaryInitializationListener,
        ImportantNoticeDialog.ImportantNoticeDialogListener {
    private static final String TAG = LatinIME.class.getSimpleName();
    private static final boolean TRACE = false;
    private static boolean DEBUG = false;

    private static final int EXTENDED_TOUCHABLE_REGION_HEIGHT = 100;

    private static final int PENDING_IMS_CALLBACK_DURATION = 800;

    private static final int DELAY_WAIT_FOR_DICTIONARY_LOAD = 2000; // 2s

    private static final int PERIOD_FOR_AUDIO_AND_HAPTIC_FEEDBACK_IN_KEY_REPEAT = 2;

    /**
     * The name of the scheme used by the Package Manager to warn of a new package installation,
     * replacement or removal.
     */
    private static final String SCHEME_PACKAGE = "package";

    private final Settings mSettings;
    private final DictionaryFacilitator mDictionaryFacilitator =
            new DictionaryFacilitator(
                    new DistracterFilterCheckingExactMatchesAndSuggestions(this /* context */));
    // TODO: Move from LatinIME.
    private final PersonalizationDictionaryUpdater mPersonalizationDictionaryUpdater =
            new PersonalizationDictionaryUpdater(this /* context */, mDictionaryFacilitator);
    private final ContextualDictionaryUpdater mContextualDictionaryUpdater =
            new ContextualDictionaryUpdater(this /* context */, mDictionaryFacilitator,
                    new Runnable() {
                        @Override
                        public void run() {
                            mHandler.postUpdateSuggestionStrip(SuggestedWords.INPUT_STYLE_NONE);
                        }
                    });
    private final InputLogic mInputLogic = new InputLogic(this /* LatinIME */,
            this /* SuggestionStripViewAccessor */, mDictionaryFacilitator);
    // We expect to have only one decoder in almost all cases, hence the default capacity of 1.
    // If it turns out we need several, it will get grown seamlessly.
    final SparseArray<HardwareEventDecoder> mHardwareEventDecoders = new SparseArray<>(1);

    // TODO: Move these {@link View}s to {@link KeyboardSwitcher}.
    private View mInputView;
    private View mExtractArea;
    private View mKeyPreviewBackingView;
    private SuggestionStripView mSuggestionStripView;

    private RichInputMethodManager mRichImm;
    @UsedForTesting final KeyboardSwitcher mKeyboardSwitcher;
    private final SubtypeSwitcher mSubtypeSwitcher;
    private final SubtypeState mSubtypeState = new SubtypeState();
    private final SpecialKeyDetector mSpecialKeyDetector;

    // Object for reacting to adding/removing a dictionary pack.
    private final BroadcastReceiver mDictionaryPackInstallReceiver =
            new DictionaryPackInstallBroadcastReceiver(this);

    private final BroadcastReceiver mDictionaryDumpBroadcastReceiver =
            new DictionaryDumpBroadcastReceiver(this);

    private AlertDialog mOptionsDialog;

    private final boolean mIsHardwareAcceleratedDrawingEnabled;

    public final UIHandler mHandler = new UIHandler(this);

    public static final class UIHandler extends LeakGuardHandlerWrapper<LatinIME> {
        private static final int MSG_UPDATE_SHIFT_STATE = 0;
        private static final int MSG_PENDING_IMS_CALLBACK = 1;
        private static final int MSG_UPDATE_SUGGESTION_STRIP = 2;
        private static final int MSG_SHOW_GESTURE_PREVIEW_AND_SUGGESTION_STRIP = 3;
        private static final int MSG_RESUME_SUGGESTIONS = 4;
        private static final int MSG_REOPEN_DICTIONARIES = 5;
        private static final int MSG_UPDATE_TAIL_BATCH_INPUT_COMPLETED = 6;
        private static final int MSG_RESET_CACHES = 7;
        private static final int MSG_WAIT_FOR_DICTIONARY_LOAD = 8;
        private static final int MSG_SHOW_COMMIT_INDICATOR = 9;
        // Update this when adding new messages
        private static final int MSG_LAST = MSG_SHOW_COMMIT_INDICATOR;

        private static final int ARG1_NOT_GESTURE_INPUT = 0;
        private static final int ARG1_DISMISS_GESTURE_FLOATING_PREVIEW_TEXT = 1;
        private static final int ARG1_SHOW_GESTURE_FLOATING_PREVIEW_TEXT = 2;
        private static final int ARG2_UNUSED = 0;
        private static final int ARG1_FALSE = 0;
        private static final int ARG1_TRUE = 1;

        private int mDelayInMillisecondsToUpdateSuggestions;
        private int mDelayInMillisecondsToUpdateShiftState;
        private int mDelayInMillisecondsToShowCommitIndicator;

        public UIHandler(final LatinIME ownerInstance) {
            super(ownerInstance);
        }

        public void onCreate() {
            final LatinIME latinIme = getOwnerInstance();
            if (latinIme == null) {
                return;
            }
            final Resources res = latinIme.getResources();
            mDelayInMillisecondsToUpdateSuggestions = res.getInteger(
                    R.integer.config_delay_in_milliseconds_to_update_suggestions);
            mDelayInMillisecondsToUpdateShiftState = res.getInteger(
                    R.integer.config_delay_in_milliseconds_to_update_shift_state);
            mDelayInMillisecondsToShowCommitIndicator = res.getInteger(
                    R.integer.text_decorator_delay_in_milliseconds_to_show_commit_indicator);
        }

        @Override
        public void handleMessage(final Message msg) {
            final LatinIME latinIme = getOwnerInstance();
            if (latinIme == null) {
                return;
            }
            final KeyboardSwitcher switcher = latinIme.mKeyboardSwitcher;
            switch (msg.what) {
            case MSG_UPDATE_SUGGESTION_STRIP:
                cancelUpdateSuggestionStrip();
                latinIme.mInputLogic.performUpdateSuggestionStripSync(
                        latinIme.mSettings.getCurrent(), msg.arg1 /* inputStyle */);
                break;
            case MSG_UPDATE_SHIFT_STATE:
                switcher.requestUpdatingShiftState(latinIme.getCurrentAutoCapsState(),
                        latinIme.getCurrentRecapitalizeState());
                break;
            case MSG_SHOW_GESTURE_PREVIEW_AND_SUGGESTION_STRIP:
                if (msg.arg1 == ARG1_NOT_GESTURE_INPUT) {
                    final SuggestedWords suggestedWords = (SuggestedWords) msg.obj;
                    latinIme.showSuggestionStrip(suggestedWords);
                } else {
                    latinIme.showGesturePreviewAndSuggestionStrip((SuggestedWords) msg.obj,
                            msg.arg1 == ARG1_DISMISS_GESTURE_FLOATING_PREVIEW_TEXT);
                }
                break;
            case MSG_RESUME_SUGGESTIONS:
                latinIme.mInputLogic.restartSuggestionsOnWordTouchedByCursor(
                        latinIme.mSettings.getCurrent(),
                        msg.arg1 == ARG1_TRUE /* shouldIncludeResumedWordInSuggestions */,
                        latinIme.mKeyboardSwitcher.getCurrentKeyboardScriptId());
                break;
            case MSG_REOPEN_DICTIONARIES:
                // We need to re-evaluate the currently composing word in case the script has
                // changed.
                postWaitForDictionaryLoad();
                latinIme.resetSuggest();
                break;
            case MSG_UPDATE_TAIL_BATCH_INPUT_COMPLETED:
                latinIme.mInputLogic.onUpdateTailBatchInputCompleted(
                        latinIme.mSettings.getCurrent(),
                        (SuggestedWords) msg.obj, latinIme.mKeyboardSwitcher);
                break;
            case MSG_RESET_CACHES:
                final SettingsValues settingsValues = latinIme.mSettings.getCurrent();
                if (latinIme.mInputLogic.retryResetCachesAndReturnSuccess(
                        msg.arg1 == ARG1_TRUE /* tryResumeSuggestions */,
                        msg.arg2 /* remainingTries */, this /* handler */)) {
                    // If we were able to reset the caches, then we can reload the keyboard.
                    // Otherwise, we'll do it when we can.
                    latinIme.mKeyboardSwitcher.loadKeyboard(latinIme.getCurrentInputEditorInfo(),
                            settingsValues, latinIme.getCurrentAutoCapsState(),
                            latinIme.getCurrentRecapitalizeState());
                }
                break;
            case MSG_SHOW_COMMIT_INDICATOR:
                // Protocol of MSG_SET_COMMIT_INDICATOR_ENABLED:
                // - what: MSG_SHOW_COMMIT_INDICATOR
                // - arg1: not used.
                // - arg2: not used.
                // - obj:  the Runnable object to be called back.
                ((Runnable) msg.obj).run();
                break;
            case MSG_WAIT_FOR_DICTIONARY_LOAD:
                Log.i(TAG, "Timeout waiting for dictionary load");
                break;
            }
        }

        public void postUpdateSuggestionStrip(final int inputStyle) {
            sendMessageDelayed(obtainMessage(MSG_UPDATE_SUGGESTION_STRIP, inputStyle,
                    0 /* ignored */), mDelayInMillisecondsToUpdateSuggestions);
        }

        public void postReopenDictionaries() {
            sendMessage(obtainMessage(MSG_REOPEN_DICTIONARIES));
        }

        public void postResumeSuggestions(final boolean shouldIncludeResumedWordInSuggestions,
                final boolean shouldDelay) {
            final LatinIME latinIme = getOwnerInstance();
            if (latinIme == null) {
                return;
            }
            if (!latinIme.mSettings.getCurrent().isSuggestionsEnabledPerUserSettings()) {
                return;
            }
            removeMessages(MSG_RESUME_SUGGESTIONS);
            if (shouldDelay) {
                sendMessageDelayed(obtainMessage(MSG_RESUME_SUGGESTIONS,
                        shouldIncludeResumedWordInSuggestions ? ARG1_TRUE : ARG1_FALSE,
                        0 /* ignored */), mDelayInMillisecondsToUpdateSuggestions);
            } else {
                sendMessage(obtainMessage(MSG_RESUME_SUGGESTIONS,
                        shouldIncludeResumedWordInSuggestions ? ARG1_TRUE : ARG1_FALSE,
                        0 /* ignored */));
            }
        }

        public void postResetCaches(final boolean tryResumeSuggestions, final int remainingTries) {
            removeMessages(MSG_RESET_CACHES);
            sendMessage(obtainMessage(MSG_RESET_CACHES, tryResumeSuggestions ? 1 : 0,
                    remainingTries, null));
        }

        public void postWaitForDictionaryLoad() {
            sendMessageDelayed(obtainMessage(MSG_WAIT_FOR_DICTIONARY_LOAD),
                    DELAY_WAIT_FOR_DICTIONARY_LOAD);
        }

        public void cancelWaitForDictionaryLoad() {
            removeMessages(MSG_WAIT_FOR_DICTIONARY_LOAD);
        }

        public boolean hasPendingWaitForDictionaryLoad() {
            return hasMessages(MSG_WAIT_FOR_DICTIONARY_LOAD);
        }

        public void cancelUpdateSuggestionStrip() {
            removeMessages(MSG_UPDATE_SUGGESTION_STRIP);
        }

        public boolean hasPendingUpdateSuggestions() {
            return hasMessages(MSG_UPDATE_SUGGESTION_STRIP);
        }

        public boolean hasPendingReopenDictionaries() {
            return hasMessages(MSG_REOPEN_DICTIONARIES);
        }

        public void postUpdateShiftState() {
            removeMessages(MSG_UPDATE_SHIFT_STATE);
            sendMessageDelayed(obtainMessage(MSG_UPDATE_SHIFT_STATE),
                    mDelayInMillisecondsToUpdateShiftState);
        }

        @UsedForTesting
        public void removeAllMessages() {
            for (int i = 0; i <= MSG_LAST; ++i) {
                removeMessages(i);
            }
        }

        public void showGesturePreviewAndSuggestionStrip(final SuggestedWords suggestedWords,
                final boolean dismissGestureFloatingPreviewText) {
            removeMessages(MSG_SHOW_GESTURE_PREVIEW_AND_SUGGESTION_STRIP);
            final int arg1 = dismissGestureFloatingPreviewText
                    ? ARG1_DISMISS_GESTURE_FLOATING_PREVIEW_TEXT
                    : ARG1_SHOW_GESTURE_FLOATING_PREVIEW_TEXT;
            obtainMessage(MSG_SHOW_GESTURE_PREVIEW_AND_SUGGESTION_STRIP, arg1,
                    ARG2_UNUSED, suggestedWords).sendToTarget();
        }

        public void showSuggestionStrip(final SuggestedWords suggestedWords) {
            removeMessages(MSG_SHOW_GESTURE_PREVIEW_AND_SUGGESTION_STRIP);
            obtainMessage(MSG_SHOW_GESTURE_PREVIEW_AND_SUGGESTION_STRIP,
                    ARG1_NOT_GESTURE_INPUT, ARG2_UNUSED, suggestedWords).sendToTarget();
        }

        public void showTailBatchInputResult(final SuggestedWords suggestedWords) {
            obtainMessage(MSG_UPDATE_TAIL_BATCH_INPUT_COMPLETED, suggestedWords).sendToTarget();
        }

        /**
         * Posts a delayed task to show the commit indicator.
         *
         * <p>Only one task can exist in the queue. When this method is called, any prior task that
         * has not yet fired will be canceled.</p>
         * @param task the runnable object that will be fired when the delayed task is dispatched.
         */
        public void postShowCommitIndicatorTask(final Runnable task) {
            removeMessages(MSG_SHOW_COMMIT_INDICATOR);
            sendMessageDelayed(obtainMessage(MSG_SHOW_COMMIT_INDICATOR, task),
                    mDelayInMillisecondsToShowCommitIndicator);
        }

        // Working variables for the following methods.
        private boolean mIsOrientationChanging;
        private boolean mPendingSuccessiveImsCallback;
        private boolean mHasPendingStartInput;
        private boolean mHasPendingFinishInputView;
        private boolean mHasPendingFinishInput;
        private EditorInfo mAppliedEditorInfo;

        public void startOrientationChanging() {
            removeMessages(MSG_PENDING_IMS_CALLBACK);
            resetPendingImsCallback();
            mIsOrientationChanging = true;
            final LatinIME latinIme = getOwnerInstance();
            if (latinIme == null) {
                return;
            }
            if (latinIme.isInputViewShown()) {
                latinIme.mKeyboardSwitcher.saveKeyboardState();
            }
        }

        private void resetPendingImsCallback() {
            mHasPendingFinishInputView = false;
            mHasPendingFinishInput = false;
            mHasPendingStartInput = false;
        }

        private void executePendingImsCallback(final LatinIME latinIme, final EditorInfo editorInfo,
                boolean restarting) {
            if (mHasPendingFinishInputView) {
                latinIme.onFinishInputViewInternal(mHasPendingFinishInput);
            }
            if (mHasPendingFinishInput) {
                latinIme.onFinishInputInternal();
            }
            if (mHasPendingStartInput) {
                latinIme.onStartInputInternal(editorInfo, restarting);
            }
            resetPendingImsCallback();
        }

        public void onStartInput(final EditorInfo editorInfo, final boolean restarting) {
            if (hasMessages(MSG_PENDING_IMS_CALLBACK)) {
                // Typically this is the second onStartInput after orientation changed.
                mHasPendingStartInput = true;
            } else {
                if (mIsOrientationChanging && restarting) {
                    // This is the first onStartInput after orientation changed.
                    mIsOrientationChanging = false;
                    mPendingSuccessiveImsCallback = true;
                }
                final LatinIME latinIme = getOwnerInstance();
                if (latinIme != null) {
                    executePendingImsCallback(latinIme, editorInfo, restarting);
                    latinIme.onStartInputInternal(editorInfo, restarting);
                }
            }
        }

        public void onStartInputView(final EditorInfo editorInfo, final boolean restarting) {
            if (hasMessages(MSG_PENDING_IMS_CALLBACK)
                    && KeyboardId.equivalentEditorInfoForKeyboard(editorInfo, mAppliedEditorInfo)) {
                // Typically this is the second onStartInputView after orientation changed.
                resetPendingImsCallback();
            } else {
                if (mPendingSuccessiveImsCallback) {
                    // This is the first onStartInputView after orientation changed.
                    mPendingSuccessiveImsCallback = false;
                    resetPendingImsCallback();
                    sendMessageDelayed(obtainMessage(MSG_PENDING_IMS_CALLBACK),
                            PENDING_IMS_CALLBACK_DURATION);
                }
                final LatinIME latinIme = getOwnerInstance();
                if (latinIme != null) {
                    executePendingImsCallback(latinIme, editorInfo, restarting);
                    latinIme.onStartInputViewInternal(editorInfo, restarting);
                    mAppliedEditorInfo = editorInfo;
                }
            }
        }

        public void onFinishInputView(final boolean finishingInput) {
            if (hasMessages(MSG_PENDING_IMS_CALLBACK)) {
                // Typically this is the first onFinishInputView after orientation changed.
                mHasPendingFinishInputView = true;
            } else {
                final LatinIME latinIme = getOwnerInstance();
                if (latinIme != null) {
                    latinIme.onFinishInputViewInternal(finishingInput);
                    mAppliedEditorInfo = null;
                }
            }
        }

        public void onFinishInput() {
            if (hasMessages(MSG_PENDING_IMS_CALLBACK)) {
                // Typically this is the first onFinishInput after orientation changed.
                mHasPendingFinishInput = true;
            } else {
                final LatinIME latinIme = getOwnerInstance();
                if (latinIme != null) {
                    executePendingImsCallback(latinIme, null, false);
                    latinIme.onFinishInputInternal();
                }
            }
        }
    }

    static final class SubtypeState {
        private InputMethodSubtype mLastActiveSubtype;
        private boolean mCurrentSubtypeHasBeenUsed;

        public void setCurrentSubtypeHasBeenUsed() {
            mCurrentSubtypeHasBeenUsed = true;
        }

        public void switchSubtype(final IBinder token, final RichInputMethodManager richImm) {
            final InputMethodSubtype currentSubtype = richImm.getInputMethodManager()
                    .getCurrentInputMethodSubtype();
            final InputMethodSubtype lastActiveSubtype = mLastActiveSubtype;
            final boolean currentSubtypeHasBeenUsed = mCurrentSubtypeHasBeenUsed;
            if (currentSubtypeHasBeenUsed) {
                mLastActiveSubtype = currentSubtype;
                mCurrentSubtypeHasBeenUsed = false;
            }
            if (currentSubtypeHasBeenUsed
                    && richImm.checkIfSubtypeBelongsToThisImeAndEnabled(lastActiveSubtype)
                    && !currentSubtype.equals(lastActiveSubtype)) {
                richImm.setInputMethodAndSubtype(token, lastActiveSubtype);
                return;
            }
            richImm.switchToNextInputMethod(token, true /* onlyCurrentIme */);
        }
    }

    // Loading the native library eagerly to avoid unexpected UnsatisfiedLinkError at the initial
    // JNI call as much as possible.
    static {
        JniUtils.loadNativeLibrary();
    }

    public LatinIME() {
        super();
        mSettings = Settings.getInstance();
        mSubtypeSwitcher = SubtypeSwitcher.getInstance();
        mKeyboardSwitcher = KeyboardSwitcher.getInstance();
        mSpecialKeyDetector = new SpecialKeyDetector(this);
        mIsHardwareAcceleratedDrawingEnabled =
                InputMethodServiceCompatUtils.enableHardwareAcceleration(this);
        Log.i(TAG, "Hardware accelerated drawing: " + mIsHardwareAcceleratedDrawingEnabled);
    }

    @Override
    public void onCreate() {
        Settings.init(this);
        DebugFlags.init(PreferenceManager.getDefaultSharedPreferences(this));
        RichInputMethodManager.init(this);
        mRichImm = RichInputMethodManager.getInstance();
        SubtypeSwitcher.init(this);
        KeyboardSwitcher.init(this);
        AudioAndHapticFeedbackManager.init(this);
        AccessibilityUtils.init(this);
        StatsUtils.init(this);

        super.onCreate();

        mHandler.onCreate();
        DEBUG = DebugFlags.DEBUG_ENABLED;

        // TODO: Resolve mutual dependencies of {@link #loadSettings()} and {@link #initSuggest()}.
        loadSettings();
        resetSuggest();

        // Register to receive ringer mode change and network state change.
        // Also receive installation and removal of a dictionary pack.
        final IntentFilter filter = new IntentFilter();
        filter.addAction(ConnectivityManager.CONNECTIVITY_ACTION);
        filter.addAction(AudioManager.RINGER_MODE_CHANGED_ACTION);
        registerReceiver(mConnectivityAndRingerModeChangeReceiver, filter);

        final IntentFilter packageFilter = new IntentFilter();
        packageFilter.addAction(Intent.ACTION_PACKAGE_ADDED);
        packageFilter.addAction(Intent.ACTION_PACKAGE_REMOVED);
        packageFilter.addDataScheme(SCHEME_PACKAGE);
        registerReceiver(mDictionaryPackInstallReceiver, packageFilter);

        final IntentFilter newDictFilter = new IntentFilter();
        newDictFilter.addAction(DictionaryPackConstants.NEW_DICTIONARY_INTENT_ACTION);
        registerReceiver(mDictionaryPackInstallReceiver, newDictFilter);

        final IntentFilter dictDumpFilter = new IntentFilter();
        dictDumpFilter.addAction(DictionaryDumpBroadcastReceiver.DICTIONARY_DUMP_INTENT_ACTION);
        registerReceiver(mDictionaryDumpBroadcastReceiver, dictDumpFilter);

        DictionaryDecayBroadcastReciever.setUpIntervalAlarmForDictionaryDecaying(this);

        StatsUtils.onCreate(mSettings.getCurrent(), mRichImm);
    }

    // Has to be package-visible for unit tests
    @UsedForTesting
    void loadSettings() {
        final Locale locale = mSubtypeSwitcher.getCurrentSubtypeLocale();
        final EditorInfo editorInfo = getCurrentInputEditorInfo();
        final InputAttributes inputAttributes = new InputAttributes(
                editorInfo, isFullscreenMode(), getPackageName());
        mSettings.loadSettings(this, locale, inputAttributes);
        final SettingsValues currentSettingsValues = mSettings.getCurrent();
        AudioAndHapticFeedbackManager.getInstance().onSettingsChanged(currentSettingsValues);
        // This method is called on startup and language switch, before the new layout has
        // been displayed. Opening dictionaries never affects responsivity as dictionaries are
        // asynchronously loaded.
        if (!mHandler.hasPendingReopenDictionaries()) {
            resetSuggestForLocale(locale);
        }
        mDictionaryFacilitator.updateEnabledSubtypes(mRichImm.getMyEnabledInputMethodSubtypeList(
                true /* allowsImplicitlySelectedSubtypes */));
        refreshPersonalizationDictionarySession(currentSettingsValues);
        StatsUtils.onLoadSettings(currentSettingsValues);
    }

    private void refreshPersonalizationDictionarySession(
            final SettingsValues currentSettingsValues) {
        mPersonalizationDictionaryUpdater.onLoadSettings(
                currentSettingsValues.mUsePersonalizedDicts,
                mSubtypeSwitcher.isSystemLocaleSameAsLocaleOfAllEnabledSubtypesOfEnabledImes());
        mContextualDictionaryUpdater.onLoadSettings(currentSettingsValues.mUsePersonalizedDicts);
        final boolean shouldKeepUserHistoryDictionaries;
        if (currentSettingsValues.mUsePersonalizedDicts) {
            shouldKeepUserHistoryDictionaries = true;
        } else {
            shouldKeepUserHistoryDictionaries = false;
        }
        if (!shouldKeepUserHistoryDictionaries) {
            // Remove user history dictionaries.
            PersonalizationHelper.removeAllUserHistoryDictionaries(this);
            mDictionaryFacilitator.clearUserHistoryDictionary();
        }
    }

    // Note that this method is called from a non-UI thread.
    @Override
    public void onUpdateMainDictionaryAvailability(final boolean isMainDictionaryAvailable) {
        final MainKeyboardView mainKeyboardView = mKeyboardSwitcher.getMainKeyboardView();
        if (mainKeyboardView != null) {
            mainKeyboardView.setMainDictionaryAvailability(isMainDictionaryAvailable);
        }
        if (mHandler.hasPendingWaitForDictionaryLoad()) {
            mHandler.cancelWaitForDictionaryLoad();
            mHandler.postResumeSuggestions(true /* shouldIncludeResumedWordInSuggestions */,
                    false /* shouldDelay */);
        }
    }

    private void resetSuggest() {
        final Locale switcherSubtypeLocale = mSubtypeSwitcher.getCurrentSubtypeLocale();
        final String switcherLocaleStr = switcherSubtypeLocale.toString();
        final Locale subtypeLocale;
        if (TextUtils.isEmpty(switcherLocaleStr)) {
            // This happens in very rare corner cases - for example, immediately after a switch
            // to LatinIME has been requested, about a frame later another switch happens. In this
            // case, we are about to go down but we still don't know it, however the system tells
            // us there is no current subtype so the locale is the empty string. Take the best
            // possible guess instead -- it's bound to have no consequences, and we have no way
            // of knowing anyway.
            Log.e(TAG, "System is reporting no current subtype.");
            subtypeLocale = getResources().getConfiguration().locale;
        } else {
            subtypeLocale = switcherSubtypeLocale;
        }
        resetSuggestForLocale(subtypeLocale);
    }

    /**
     * Reset suggest by loading dictionaries for the locale and the current settings values.
     *
     * @param locale the locale
     */
    private void resetSuggestForLocale(final Locale locale) {
        final SettingsValues settingsValues = mSettings.getCurrent();
        mDictionaryFacilitator.resetDictionaries(this /* context */, locale,
                settingsValues.mUseContactsDict, settingsValues.mUsePersonalizedDicts,
                false /* forceReloadMainDictionary */, this);
        if (settingsValues.mAutoCorrectionEnabledPerUserSettings) {
            mInputLogic.mSuggest.setAutoCorrectionThreshold(
                    settingsValues.mAutoCorrectionThreshold);
        }
    }

    /**
     * Reset suggest by loading the main dictionary of the current locale.
     */
    /* package private */ void resetSuggestMainDict() {
        final SettingsValues settingsValues = mSettings.getCurrent();
        mDictionaryFacilitator.resetDictionaries(this /* context */,
                mDictionaryFacilitator.getLocale(), settingsValues.mUseContactsDict,
                settingsValues.mUsePersonalizedDicts, true /* forceReloadMainDictionary */, this);
    }

    @Override
    public void onDestroy() {
        mDictionaryFacilitator.closeDictionaries();
        mPersonalizationDictionaryUpdater.onDestroy();
        mContextualDictionaryUpdater.onDestroy();
        mSettings.onDestroy();
        unregisterReceiver(mConnectivityAndRingerModeChangeReceiver);
        unregisterReceiver(mDictionaryPackInstallReceiver);
        unregisterReceiver(mDictionaryDumpBroadcastReceiver);
        StatsUtils.onDestroy();
        super.onDestroy();
    }

    @UsedForTesting
    public void recycle() {
        unregisterReceiver(mDictionaryPackInstallReceiver);
        unregisterReceiver(mDictionaryDumpBroadcastReceiver);
        unregisterReceiver(mConnectivityAndRingerModeChangeReceiver);
        mInputLogic.recycle();
    }

    @Override
    public void onConfigurationChanged(final Configuration conf) {
        final SettingsValues settingsValues = mSettings.getCurrent();
        if (settingsValues.mDisplayOrientation != conf.orientation) {
            mHandler.startOrientationChanging();
            mInputLogic.onOrientationChange(mSettings.getCurrent());
        }
        // TODO: Remove this test.
        if (!conf.locale.equals(mPersonalizationDictionaryUpdater.getLocale())) {
            refreshPersonalizationDictionarySession(settingsValues);
        }
        super.onConfigurationChanged(conf);
    }

    @Override
    public View onCreateInputView() {
        return mKeyboardSwitcher.onCreateInputView(mIsHardwareAcceleratedDrawingEnabled);
    }

    @Override
    public void setInputView(final View view) {
        super.setInputView(view);
        mInputView = view;
        mExtractArea = getWindow().getWindow().getDecorView()
                .findViewById(android.R.id.extractArea);
        mKeyPreviewBackingView = view.findViewById(R.id.key_preview_backing);
        mSuggestionStripView = (SuggestionStripView)view.findViewById(R.id.suggestion_strip_view);
        if (hasSuggestionStripView()) {
            mSuggestionStripView.setListener(this, view);
        }
        mInputLogic.setTextDecoratorUi(new TextDecoratorUi(this, view));
    }

    @Override
    public void setCandidatesView(final View view) {
        // To ensure that CandidatesView will never be set.
        return;
    }

    @Override
    public void onStartInput(final EditorInfo editorInfo, final boolean restarting) {
        mHandler.onStartInput(editorInfo, restarting);
    }

    @Override
    public void onStartInputView(final EditorInfo editorInfo, final boolean restarting) {
        mHandler.onStartInputView(editorInfo, restarting);
    }

    @Override
    public void onFinishInputView(final boolean finishingInput) {
        mHandler.onFinishInputView(finishingInput);
    }

    @Override
    public void onFinishInput() {
        mHandler.onFinishInput();
    }

    @Override
    public void onCurrentInputMethodSubtypeChanged(final InputMethodSubtype subtype) {
        // Note that the calling sequence of onCreate() and onCurrentInputMethodSubtypeChanged()
        // is not guaranteed. It may even be called at the same time on a different thread.
        final RichInputMethodSubtype richSubtype = new RichInputMethodSubtype(subtype);
        mSubtypeSwitcher.onSubtypeChanged(richSubtype);
        mInputLogic.onSubtypeChanged(SubtypeLocaleUtils.getCombiningRulesExtraValue(subtype));
        loadKeyboard();
    }

    private void onStartInputInternal(final EditorInfo editorInfo, final boolean restarting) {
        super.onStartInput(editorInfo, restarting);
        if (ProductionFlags.ENABLE_CURSOR_ANCHOR_INFO_CALLBACK) {
            // AcceptTypedWord feature relies on CursorAnchorInfo.
            if (mSettings.getCurrent().mShouldShowUiToAcceptTypedWord) {
                InputConnectionCompatUtils.requestUpdateCursorAnchorInfo(
                        getCurrentInputConnection(), true /* enableMonitor */,
                        true /* requestImmediateCallback */);
            }
        }
    }

    @SuppressWarnings("deprecation")
    private void onStartInputViewInternal(final EditorInfo editorInfo, final boolean restarting) {
        super.onStartInputView(editorInfo, restarting);
        mRichImm.clearSubtypeCaches();
        final KeyboardSwitcher switcher = mKeyboardSwitcher;
        switcher.updateKeyboardTheme();
        final MainKeyboardView mainKeyboardView = switcher.getMainKeyboardView();
        // If we are starting input in a different text field from before, we'll have to reload
        // settings, so currentSettingsValues can't be final.
        SettingsValues currentSettingsValues = mSettings.getCurrent();

        if (editorInfo == null) {
            Log.e(TAG, "Null EditorInfo in onStartInputView()");
            if (DebugFlags.DEBUG_ENABLED) {
                throw new NullPointerException("Null EditorInfo in onStartInputView()");
            }
            return;
        }
        if (DEBUG) {
            Log.d(TAG, "onStartInputView: editorInfo:"
                    + String.format("inputType=0x%08x imeOptions=0x%08x",
                            editorInfo.inputType, editorInfo.imeOptions));
            Log.d(TAG, "All caps = "
                    + ((editorInfo.inputType & InputType.TYPE_TEXT_FLAG_CAP_CHARACTERS) != 0)
                    + ", sentence caps = "
                    + ((editorInfo.inputType & InputType.TYPE_TEXT_FLAG_CAP_SENTENCES) != 0)
                    + ", word caps = "
                    + ((editorInfo.inputType & InputType.TYPE_TEXT_FLAG_CAP_WORDS) != 0));
        }
        Log.i(TAG, "Starting input. Cursor position = "
                + editorInfo.initialSelStart + "," + editorInfo.initialSelEnd);
        // TODO: Consolidate these checks with {@link InputAttributes}.
        if (InputAttributes.inPrivateImeOptions(null, NO_MICROPHONE_COMPAT, editorInfo)) {
            Log.w(TAG, "Deprecated private IME option specified: " + editorInfo.privateImeOptions);
            Log.w(TAG, "Use " + getPackageName() + "." + NO_MICROPHONE + " instead");
        }
        if (InputAttributes.inPrivateImeOptions(getPackageName(), FORCE_ASCII, editorInfo)) {
            Log.w(TAG, "Deprecated private IME option specified: " + editorInfo.privateImeOptions);
            Log.w(TAG, "Use EditorInfo.IME_FLAG_FORCE_ASCII flag instead");
        }

        // In landscape mode, this method gets called without the input view being created.
        if (mainKeyboardView == null) {
            return;
        }

        // Forward this event to the accessibility utilities, if enabled.
        final AccessibilityUtils accessUtils = AccessibilityUtils.getInstance();
        if (accessUtils.isTouchExplorationEnabled()) {
            accessUtils.onStartInputViewInternal(mainKeyboardView, editorInfo, restarting);
        }

        final boolean inputTypeChanged = !currentSettingsValues.isSameInputType(editorInfo);
        final boolean isDifferentTextField = !restarting || inputTypeChanged;
        if (isDifferentTextField) {
            mSubtypeSwitcher.updateParametersOnStartInputView();
        }

        // The EditorInfo might have a flag that affects fullscreen mode.
        // Note: This call should be done by InputMethodService?
        updateFullscreenMode();

        // The app calling setText() has the effect of clearing the composing
        // span, so we should reset our state unconditionally, even if restarting is true.
        // We also tell the input logic about the combining rules for the current subtype, so
        // it can adjust its combiners if needed.
        mInputLogic.startInput(mSubtypeSwitcher.getCombiningRulesExtraValueOfCurrentSubtype());

        // Note: the following does a round-trip IPC on the main thread: be careful
        final Locale currentLocale = mSubtypeSwitcher.getCurrentSubtypeLocale();
        final Suggest suggest = mInputLogic.mSuggest;
        if (null != currentLocale && !currentLocale.equals(suggest.getLocale())) {
            // TODO: Do this automatically.
            resetSuggest();
        }

        // TODO[IL]: Can the following be moved to InputLogic#startInput?
        final boolean canReachInputConnection;
        if (!mInputLogic.mConnection.resetCachesUponCursorMoveAndReturnSuccess(
                editorInfo.initialSelStart, editorInfo.initialSelEnd,
                false /* shouldFinishComposition */)) {
            // Sometimes, while rotating, for some reason the framework tells the app we are not
            // connected to it and that means we can't refresh the cache. In this case, schedule a
            // refresh later.
            // We try resetting the caches up to 5 times before giving up.
            mHandler.postResetCaches(isDifferentTextField, 5 /* remainingTries */);
            // mLastSelection{Start,End} are reset later in this method, don't need to do it here
            canReachInputConnection = false;
        } else {
            // When rotating, initialSelStart and initialSelEnd sometimes are lying. Make a best
            // effort to work around this bug.
            mInputLogic.mConnection.tryFixLyingCursorPosition();
            mHandler.postResumeSuggestions(true /* shouldIncludeResumedWordInSuggestions */,
                    true /* shouldDelay */);
            canReachInputConnection = true;
        }

        if (isDifferentTextField ||
                !currentSettingsValues.hasSameOrientation(getResources().getConfiguration())) {
            loadSettings();
        }
        if (isDifferentTextField) {
            mainKeyboardView.closing();
            currentSettingsValues = mSettings.getCurrent();

            if (currentSettingsValues.mAutoCorrectionEnabledPerUserSettings) {
                suggest.setAutoCorrectionThreshold(
                        currentSettingsValues.mAutoCorrectionThreshold);
            }

            switcher.loadKeyboard(editorInfo, currentSettingsValues, getCurrentAutoCapsState(),
                    getCurrentRecapitalizeState());
            if (!canReachInputConnection) {
                // If we can't reach the input connection, we will call loadKeyboard again later,
                // so we need to save its state now. The call will be done in #retryResetCaches.
                switcher.saveKeyboardState();
            }
        } else if (restarting) {
            // TODO: Come up with a more comprehensive way to reset the keyboard layout when
            // a keyboard layout set doesn't get reloaded in this method.
            switcher.resetKeyboardStateToAlphabet(getCurrentAutoCapsState(),
                    getCurrentRecapitalizeState());
            // In apps like Talk, we come here when the text is sent and the field gets emptied and
            // we need to re-evaluate the shift state, but not the whole layout which would be
            // disruptive.
            // Space state must be updated before calling updateShiftState
            switcher.requestUpdatingShiftState(getCurrentAutoCapsState(),
                    getCurrentRecapitalizeState());
        }
        // This will set the punctuation suggestions if next word suggestion is off;
        // otherwise it will clear the suggestion strip.
        setNeutralSuggestionStrip();

        mHandler.cancelUpdateSuggestionStrip();

        mainKeyboardView.setMainDictionaryAvailability(
                mDictionaryFacilitator.hasInitializedMainDictionary());
        mainKeyboardView.setKeyPreviewPopupEnabled(currentSettingsValues.mKeyPreviewPopupOn,
                currentSettingsValues.mKeyPreviewPopupDismissDelay);
        mainKeyboardView.setSlidingKeyInputPreviewEnabled(
                currentSettingsValues.mSlidingKeyInputPreviewEnabled);
        mainKeyboardView.setGestureHandlingEnabledByUser(
                currentSettingsValues.mGestureInputEnabled,
                currentSettingsValues.mGestureTrailEnabled,
                currentSettingsValues.mGestureFloatingPreviewTextEnabled);

        // Contextual dictionary should be updated for the current application.
        mContextualDictionaryUpdater.onStartInputView(editorInfo.packageName);
        if (TRACE) Debug.startMethodTracing("/data/trace/latinime");
    }

    @Override
    public void onWindowHidden() {
        super.onWindowHidden();
        final MainKeyboardView mainKeyboardView = mKeyboardSwitcher.getMainKeyboardView();
        if (mainKeyboardView != null) {
            mainKeyboardView.closing();
        }
    }

    private void onFinishInputInternal() {
        super.onFinishInput();

        final MainKeyboardView mainKeyboardView = mKeyboardSwitcher.getMainKeyboardView();
        if (mainKeyboardView != null) {
            mainKeyboardView.closing();
        }
    }

    private void onFinishInputViewInternal(final boolean finishingInput) {
        super.onFinishInputView(finishingInput);
        mKeyboardSwitcher.deallocateMemory();
        // Remove pending messages related to update suggestions
        mHandler.cancelUpdateSuggestionStrip();
        // Should do the following in onFinishInputInternal but until JB MR2 it's not called :(
        mInputLogic.finishInput();
    }

    @Override
    public void onUpdateSelection(final int oldSelStart, final int oldSelEnd,
            final int newSelStart, final int newSelEnd,
            final int composingSpanStart, final int composingSpanEnd) {
        super.onUpdateSelection(oldSelStart, oldSelEnd, newSelStart, newSelEnd,
                composingSpanStart, composingSpanEnd);
        if (DEBUG) {
            Log.i(TAG, "onUpdateSelection: oss=" + oldSelStart + ", ose=" + oldSelEnd
                    + ", nss=" + newSelStart + ", nse=" + newSelEnd
                    + ", cs=" + composingSpanStart + ", ce=" + composingSpanEnd);
        }

        // If the keyboard is not visible, we don't need to do all the housekeeping work, as it
        // will be reset when the keyboard shows up anyway.
        // TODO: revisit this when LatinIME supports hardware keyboards.
        // NOTE: the test harness subclasses LatinIME and overrides isInputViewShown().
        // TODO: find a better way to simulate actual execution.
        if (isInputViewShown() &&
                mInputLogic.onUpdateSelection(oldSelStart, oldSelEnd, newSelStart, newSelEnd)) {
            mKeyboardSwitcher.requestUpdatingShiftState(getCurrentAutoCapsState(),
                    getCurrentRecapitalizeState());
        }
    }

    // We cannot mark this method as @Override until new SDK becomes publicly available.
    // @Override
    public void onUpdateCursorAnchorInfo(final CursorAnchorInfo info) {
        if (ProductionFlags.ENABLE_CURSOR_ANCHOR_INFO_CALLBACK) {
            mInputLogic.onUpdateCursorAnchorInfo(CursorAnchorInfoCompatWrapper.fromObject(info));
        }
    }

    /**
     * This is called when the user has clicked on the extracted text view,
     * when running in fullscreen mode.  The default implementation hides
     * the suggestions view when this happens, but only if the extracted text
     * editor has a vertical scroll bar because its text doesn't fit.
     * Here we override the behavior due to the possibility that a re-correction could
     * cause the suggestions strip to disappear and re-appear.
     */
    @Override
    public void onExtractedTextClicked() {
        if (mSettings.getCurrent().needsToLookupSuggestions()) {
            return;
        }

        super.onExtractedTextClicked();
    }

    /**
     * This is called when the user has performed a cursor movement in the
     * extracted text view, when it is running in fullscreen mode.  The default
     * implementation hides the suggestions view when a vertical movement
     * happens, but only if the extracted text editor has a vertical scroll bar
     * because its text doesn't fit.
     * Here we override the behavior due to the possibility that a re-correction could
     * cause the suggestions strip to disappear and re-appear.
     */
    @Override
    public void onExtractedCursorMovement(final int dx, final int dy) {
        if (mSettings.getCurrent().needsToLookupSuggestions()) {
            return;
        }

        super.onExtractedCursorMovement(dx, dy);
    }

    @Override
    public void hideWindow() {
        mKeyboardSwitcher.onHideWindow();

        if (TRACE) Debug.stopMethodTracing();
        if (isShowingOptionDialog()) {
            mOptionsDialog.dismiss();
            mOptionsDialog = null;
        }
        super.hideWindow();
    }

    @Override
    public void onDisplayCompletions(final CompletionInfo[] applicationSpecifiedCompletions) {
        if (DEBUG) {
            Log.i(TAG, "Received completions:");
            if (applicationSpecifiedCompletions != null) {
                for (int i = 0; i < applicationSpecifiedCompletions.length; i++) {
                    Log.i(TAG, "  #" + i + ": " + applicationSpecifiedCompletions[i]);
                }
            }
        }
        if (!mSettings.getCurrent().isApplicationSpecifiedCompletionsOn()) {
            return;
        }
        // If we have an update request in flight, we need to cancel it so it does not override
        // these completions.
        mHandler.cancelUpdateSuggestionStrip();
        if (applicationSpecifiedCompletions == null) {
            setNeutralSuggestionStrip();
            return;
        }

        final ArrayList<SuggestedWords.SuggestedWordInfo> applicationSuggestedWords =
                SuggestedWords.getFromApplicationSpecifiedCompletions(
                        applicationSpecifiedCompletions);
        final SuggestedWords suggestedWords = new SuggestedWords(applicationSuggestedWords,
                null /* rawSuggestions */, false /* typedWordValid */, false /* willAutoCorrect */,
                false /* isObsoleteSuggestions */,
                SuggestedWords.INPUT_STYLE_APPLICATION_SPECIFIED /* inputStyle */);
        // When in fullscreen mode, show completions generated by the application forcibly
        setSuggestedWords(suggestedWords);
    }

    private int getAdjustedBackingViewHeight() {
        final int currentHeight = mKeyPreviewBackingView.getHeight();
        if (currentHeight > 0) {
            return currentHeight;
        }

        final View visibleKeyboardView = mKeyboardSwitcher.getVisibleKeyboardView();
        if (visibleKeyboardView == null) {
            return 0;
        }
        // TODO: !!!!!!!!!!!!!!!!!!!! Handle different backing view heights between the main   !!!
        // keyboard and the emoji keyboard. !!!!!!!!!!!!!!!!!!!!!!!!!!!!!!!!!!!!!!!!!!!!!!!!!!!!!!
        final int keyboardHeight = visibleKeyboardView.getHeight();
        final int suggestionsHeight = mSuggestionStripView.getHeight();
        final int displayHeight = getResources().getDisplayMetrics().heightPixels;
        final Rect rect = new Rect();
        mKeyPreviewBackingView.getWindowVisibleDisplayFrame(rect);
        final int notificationBarHeight = rect.top;
        final int remainingHeight = displayHeight - notificationBarHeight - suggestionsHeight
                - keyboardHeight;

        final LayoutParams params = mKeyPreviewBackingView.getLayoutParams();
        mSuggestionStripView.setMoreSuggestionsHeight(remainingHeight);

        // Let the backing cover the remaining region entirely.
        params.height = remainingHeight;
        mKeyPreviewBackingView.setLayoutParams(params);
        return params.height;
    }

    @Override
    public void onComputeInsets(final InputMethodService.Insets outInsets) {
        super.onComputeInsets(outInsets);
        final View visibleKeyboardView = mKeyboardSwitcher.getVisibleKeyboardView();
        if (visibleKeyboardView == null || !hasSuggestionStripView()) {
            return;
        }
        final boolean hasHardwareKeyboard = mKeyboardSwitcher.hasHardwareKeyboard();
        if (hasHardwareKeyboard && visibleKeyboardView.getVisibility() == View.GONE) {
            // If there is a hardware keyboard and a visible software keyboard view has been hidden,
            // no visual element will be shown on the screen.
            outInsets.touchableInsets = mInputView.getHeight();
            outInsets.visibleTopInsets = mInputView.getHeight();
            return;
        }
        final int adjustedBackingHeight = getAdjustedBackingViewHeight();
        final boolean backingGone = (mKeyPreviewBackingView.getVisibility() == View.GONE);
        final int backingHeight = backingGone ? 0 : adjustedBackingHeight;
        // In fullscreen mode, the height of the extract area managed by InputMethodService should
        // be considered.
        // See {@link android.inputmethodservice.InputMethodService#onComputeInsets}.
        final int extractHeight = isFullscreenMode() ? mExtractArea.getHeight() : 0;
        final int suggestionsHeight = (mSuggestionStripView.getVisibility() == View.GONE) ? 0
                : mSuggestionStripView.getHeight();
        final int extraHeight = extractHeight + backingHeight + suggestionsHeight;
        int visibleTopY = extraHeight;
        // Need to set touchable region only if input view is being shown
        if (visibleKeyboardView.isShown()) {
            // Note that the height of Emoji layout is the same as the height of the main keyboard
            // and the suggestion strip
            if (mKeyboardSwitcher.isShowingEmojiPalettes()
                    || mSuggestionStripView.getVisibility() == View.VISIBLE) {
                visibleTopY -= suggestionsHeight;
            }
            final int touchY = mKeyboardSwitcher.isShowingMoreKeysPanel() ? 0 : visibleTopY;
            final int touchWidth = visibleKeyboardView.getWidth();
            final int touchHeight = visibleKeyboardView.getHeight() + extraHeight
                    // Extend touchable region below the keyboard.
                    + EXTENDED_TOUCHABLE_REGION_HEIGHT;
            outInsets.touchableInsets = InputMethodService.Insets.TOUCHABLE_INSETS_REGION;
            outInsets.touchableRegion.set(0, touchY, touchWidth, touchHeight);
        }
        outInsets.contentTopInsets = visibleTopY;
        outInsets.visibleTopInsets = visibleTopY;
    }

    @Override
    public boolean onEvaluateInputViewShown() {
        // Always show {@link InputView}.
        return true;
    }

    @Override
    public boolean onShowInputRequested(final int flags, final boolean configChange) {
        if ((flags & InputMethod.SHOW_EXPLICIT) == 0 && mKeyboardSwitcher.hasHardwareKeyboard()) {
            // Even when IME is implicitly shown and physical keyboard is connected, we should
            // show {@link InputView}.
            // See {@link InputMethodService#onShowInputRequested(int,boolean)}.
            return true;
        }
        return super.onShowInputRequested(flags, configChange);
    }

    @Override
    public boolean onEvaluateFullscreenMode() {
        if (mKeyboardSwitcher.hasHardwareKeyboard()) {
            // If there is a hardware keyboard, disable full screen mode.
            return false;
        }
        // Reread resource value here, because this method is called by the framework as needed.
        final boolean isFullscreenModeAllowed = Settings.readUseFullscreenMode(getResources());
        if (super.onEvaluateFullscreenMode() && isFullscreenModeAllowed) {
            // TODO: Remove this hack. Actually we should not really assume NO_EXTRACT_UI
            // implies NO_FULLSCREEN. However, the framework mistakenly does.  i.e. NO_EXTRACT_UI
            // without NO_FULLSCREEN doesn't work as expected. Because of this we need this
            // hack for now.  Let's get rid of this once the framework gets fixed.
            final EditorInfo ei = getCurrentInputEditorInfo();
            return !(ei != null && ((ei.imeOptions & EditorInfo.IME_FLAG_NO_EXTRACT_UI) != 0));
        } else {
            return false;
        }
    }

    @Override
    public void updateFullscreenMode() {
        super.updateFullscreenMode();

        if (mKeyPreviewBackingView == null) return;
        // In fullscreen mode, no need to have extra space to show the key preview.
        // If not, we should have extra space above the keyboard to show the key preview.
        mKeyPreviewBackingView.setVisibility(isFullscreenMode() ? View.GONE : View.VISIBLE);
        mInputLogic.onUpdateFullscreenMode(isFullscreenMode());
    }

    private int getCurrentAutoCapsState() {
        return mInputLogic.getCurrentAutoCapsState(mSettings.getCurrent());
    }

    private int getCurrentRecapitalizeState() {
        return mInputLogic.getCurrentRecapitalizeState();
    }

    public Locale getCurrentSubtypeLocale() {
        return mSubtypeSwitcher.getCurrentSubtypeLocale();
    }

    /**
     * @param codePoints code points to get coordinates for.
     * @return x,y coordinates for this keyboard, as a flattened array.
     */
    public int[] getCoordinatesForCurrentKeyboard(final int[] codePoints) {
        final Keyboard keyboard = mKeyboardSwitcher.getKeyboard();
        if (null == keyboard) {
            return CoordinateUtils.newCoordinateArray(codePoints.length,
                    Constants.NOT_A_COORDINATE, Constants.NOT_A_COORDINATE);
        } else {
            return keyboard.getCoordinates(codePoints);
        }
    }

    // Callback for the {@link SuggestionStripView}, to call when the "add to dictionary" hint is
    // pressed.
    @Override
    public void addWordToUserDictionary(final String word) {
        if (TextUtils.isEmpty(word)) {
            // Probably never supposed to happen, but just in case.
            return;
        }
<<<<<<< HEAD
        mDictionaryFacilitator.addWordToUserDictionary(this /* context */, word);
=======
        final String wordToEdit;
        if (CapsModeUtils.isAutoCapsMode(mInputLogic.mLastComposedWord.mCapitalizedMode)) {
            wordToEdit = word.toLowerCase(getCurrentSubtypeLocale());
        } else {
            wordToEdit = word;
        }
        mDictionaryFacilitator.addWordToUserDictionary(this /* context */, wordToEdit);
        mInputLogic.onAddWordToUserDictionary();
>>>>>>> 0268f736
    }

    // Callback for the {@link SuggestionStripView}, to call when the important notice strip is
    // pressed.
    @Override
    public void showImportantNoticeContents() {
        showOptionDialog(new ImportantNoticeDialog(this /* context */, this /* listener */));
    }

    // Implement {@link ImportantNoticeDialog.ImportantNoticeDialogListener}
    @Override
    public void onClickSettingsOfImportantNoticeDialog(final int nextVersion) {
        launchSettings();
    }

    // Implement {@link ImportantNoticeDialog.ImportantNoticeDialogListener}
    @Override
    public void onUserAcknowledgmentOfImportantNoticeDialog(final int nextVersion) {
        setNeutralSuggestionStrip();
    }

    public void displaySettingsDialog() {
        if (isShowingOptionDialog()) {
            return;
        }
        showSubtypeSelectorAndSettings();
    }

    @Override
    public boolean onCustomRequest(final int requestCode) {
        if (isShowingOptionDialog()) return false;
        switch (requestCode) {
        case Constants.CUSTOM_CODE_SHOW_INPUT_METHOD_PICKER:
            if (mRichImm.hasMultipleEnabledIMEsOrSubtypes(true /* include aux subtypes */)) {
                mRichImm.getInputMethodManager().showInputMethodPicker();
                return true;
            }
            return false;
        }
        return false;
    }

    private boolean isShowingOptionDialog() {
        return mOptionsDialog != null && mOptionsDialog.isShowing();
    }

    // TODO: Revise the language switch key behavior to make it much smarter and more reasonable.
    public void switchToNextSubtype() {
        final IBinder token = getWindow().getWindow().getAttributes().token;
        if (shouldSwitchToOtherInputMethods()) {
            mRichImm.switchToNextInputMethod(token, false /* onlyCurrentIme */);
            return;
        }
        mSubtypeState.switchSubtype(token, mRichImm);
    }

    // TODO: Instead of checking for alphabetic keyboard here, separate keycodes for
    // alphabetic shift and shift while in symbol layout and get rid of this method.
    private int getCodePointForKeyboard(final int codePoint) {
        if (Constants.CODE_SHIFT == codePoint) {
            final Keyboard currentKeyboard = mKeyboardSwitcher.getKeyboard();
            if (null != currentKeyboard && currentKeyboard.mId.isAlphabetKeyboard()) {
                return codePoint;
            } else {
                return Constants.CODE_SYMBOL_SHIFT;
            }
        } else {
            return codePoint;
        }
    }

    // Implementation of {@link KeyboardActionListener}.
    @Override
    public void onCodeInput(final int codePoint, final int x, final int y,
            final boolean isKeyRepeat) {
        // TODO: this processing does not belong inside LatinIME, the caller should be doing this.
        final MainKeyboardView mainKeyboardView = mKeyboardSwitcher.getMainKeyboardView();
        // x and y include some padding, but everything down the line (especially native
        // code) needs the coordinates in the keyboard frame.
        // TODO: We should reconsider which coordinate system should be used to represent
        // keyboard event. Also we should pull this up -- LatinIME has no business doing
        // this transformation, it should be done already before calling onEvent.
        final int keyX = mainKeyboardView.getKeyX(x);
        final int keyY = mainKeyboardView.getKeyY(y);
        final Event event = createSoftwareKeypressEvent(getCodePointForKeyboard(codePoint),
                keyX, keyY, isKeyRepeat);
        onEvent(event);
    }

    // This method is public for testability of LatinIME, but also in the future it should
    // completely replace #onCodeInput.
    public void onEvent(final Event event) {
        if (Constants.CODE_SHORTCUT == event.mKeyCode) {
            mSubtypeSwitcher.switchToShortcutIME(this);
        }
        final InputTransaction completeInputTransaction =
                mInputLogic.onCodeInput(mSettings.getCurrent(), event,
                        mKeyboardSwitcher.getKeyboardShiftMode(),
                        mKeyboardSwitcher.getCurrentKeyboardScriptId(), mHandler);
        updateStateAfterInputTransaction(completeInputTransaction);
        mKeyboardSwitcher.onEvent(event, getCurrentAutoCapsState(), getCurrentRecapitalizeState());
    }

    // A helper method to split the code point and the key code. Ultimately, they should not be
    // squashed into the same variable, and this method should be removed.
    // public for testing, as we don't want to copy the same logic into test code
    public static Event createSoftwareKeypressEvent(final int keyCodeOrCodePoint, final int keyX,
             final int keyY, final boolean isKeyRepeat) {
        final int keyCode;
        final int codePoint;
        if (keyCodeOrCodePoint <= 0) {
            keyCode = keyCodeOrCodePoint;
            codePoint = Event.NOT_A_CODE_POINT;
        } else {
            keyCode = Event.NOT_A_KEY_CODE;
            codePoint = keyCodeOrCodePoint;
        }
        return Event.createSoftwareKeypressEvent(codePoint, keyCode, keyX, keyY, isKeyRepeat);
    }

    // Called from PointerTracker through the KeyboardActionListener interface
    @Override
    public void onTextInput(final String rawText) {
        // TODO: have the keyboard pass the correct key code when we need it.
        final Event event = Event.createSoftwareTextEvent(rawText, Constants.CODE_OUTPUT_TEXT);
        final InputTransaction completeInputTransaction =
                mInputLogic.onTextInput(mSettings.getCurrent(), event,
                        mKeyboardSwitcher.getKeyboardShiftMode(), mHandler);
        updateStateAfterInputTransaction(completeInputTransaction);
        mKeyboardSwitcher.onEvent(event, getCurrentAutoCapsState(), getCurrentRecapitalizeState());
    }

    @Override
    public void onStartBatchInput() {
        mInputLogic.onStartBatchInput(mSettings.getCurrent(), mKeyboardSwitcher, mHandler);
    }

    @Override
    public void onUpdateBatchInput(final InputPointers batchPointers) {
        mInputLogic.onUpdateBatchInput(mSettings.getCurrent(), batchPointers, mKeyboardSwitcher);
    }

    @Override
    public void onEndBatchInput(final InputPointers batchPointers) {
        mInputLogic.onEndBatchInput(batchPointers);
    }

    @Override
    public void onCancelBatchInput() {
        mInputLogic.onCancelBatchInput(mHandler);
    }

    // This method must run on the UI Thread.
    private void showGesturePreviewAndSuggestionStrip(final SuggestedWords suggestedWords,
            final boolean dismissGestureFloatingPreviewText) {
        showSuggestionStrip(suggestedWords);
        final MainKeyboardView mainKeyboardView = mKeyboardSwitcher.getMainKeyboardView();
        mainKeyboardView.showGestureFloatingPreviewText(suggestedWords);
        if (dismissGestureFloatingPreviewText) {
            mainKeyboardView.dismissGestureFloatingPreviewText();
        }
    }

    // Called from PointerTracker through the KeyboardActionListener interface
    @Override
    public void onFinishSlidingInput() {
        // User finished sliding input.
        mKeyboardSwitcher.onFinishSlidingInput(getCurrentAutoCapsState(),
                getCurrentRecapitalizeState());
    }

    // Called from PointerTracker through the KeyboardActionListener interface
    @Override
    public void onCancelInput() {
        // User released a finger outside any key
        // Nothing to do so far.
    }

    public boolean hasSuggestionStripView() {
        return null != mSuggestionStripView;
    }

    @Override
    public boolean isShowingAddToDictionaryHint() {
        return hasSuggestionStripView() && mSuggestionStripView.isShowingAddToDictionaryHint();
    }

    @Override
    public void dismissAddToDictionaryHint() {
        if (!hasSuggestionStripView()) {
            return;
        }
        mSuggestionStripView.dismissAddToDictionaryHint();
    }

    private void setSuggestedWords(final SuggestedWords suggestedWords) {
        final SettingsValues currentSettingsValues = mSettings.getCurrent();
        mInputLogic.setSuggestedWords(suggestedWords, currentSettingsValues, mHandler);
        // TODO: Modify this when we support suggestions with hard keyboard
        if (!hasSuggestionStripView()) {
            return;
        }
        if (!onEvaluateInputViewShown()) {
            return;
        }

        final boolean shouldShowImportantNotice =
                ImportantNoticeUtils.shouldShowImportantNotice(this);
        final boolean shouldShowSuggestionCandidates =
                currentSettingsValues.mInputAttributes.mShouldShowSuggestions
                && currentSettingsValues.isSuggestionsEnabledPerUserSettings();
        final boolean shouldShowSuggestionsStripUnlessPassword = shouldShowImportantNotice
                || currentSettingsValues.mShowsVoiceInputKey
                || shouldShowSuggestionCandidates
                || currentSettingsValues.isApplicationSpecifiedCompletionsOn();
        final boolean shouldShowSuggestionsStrip = shouldShowSuggestionsStripUnlessPassword
                && !currentSettingsValues.mInputAttributes.mIsPasswordField;
        mSuggestionStripView.updateVisibility(shouldShowSuggestionsStrip, isFullscreenMode());
        if (!shouldShowSuggestionsStrip) {
            return;
        }

        final boolean isEmptyApplicationSpecifiedCompletions =
                currentSettingsValues.isApplicationSpecifiedCompletionsOn()
                && suggestedWords.isEmpty();
        final boolean noSuggestionsToShow = (SuggestedWords.EMPTY == suggestedWords)
                || suggestedWords.isPunctuationSuggestions()
                || isEmptyApplicationSpecifiedCompletions;
        if (shouldShowImportantNotice && noSuggestionsToShow) {
            if (mSuggestionStripView.maybeShowImportantNoticeTitle()) {
                return;
            }
        }

        if (currentSettingsValues.isSuggestionsEnabledPerUserSettings()
                // We should clear suggestions if there is no suggestion to show.
                || noSuggestionsToShow
                || currentSettingsValues.isApplicationSpecifiedCompletionsOn()) {
            mSuggestionStripView.setSuggestions(suggestedWords,
                    SubtypeLocaleUtils.isRtlLanguage(mSubtypeSwitcher.getCurrentSubtype()));
        }
    }

    // TODO[IL]: Move this out of LatinIME.
    public void getSuggestedWords(final int inputStyle, final int sequenceNumber,
            final OnGetSuggestedWordsCallback callback) {
        final Keyboard keyboard = mKeyboardSwitcher.getKeyboard();
        if (keyboard == null) {
            callback.onGetSuggestedWords(SuggestedWords.EMPTY);
            return;
        }
        mInputLogic.getSuggestedWords(mSettings.getCurrent(), keyboard.getProximityInfo(),
                mKeyboardSwitcher.getKeyboardShiftMode(), inputStyle, sequenceNumber, callback);
    }

    @Override
    public void showSuggestionStrip(final SuggestedWords sourceSuggestedWords) {
        final SuggestedWords suggestedWords =
                sourceSuggestedWords.isEmpty() ? SuggestedWords.EMPTY : sourceSuggestedWords;
        if (SuggestedWords.EMPTY == suggestedWords) {
            setNeutralSuggestionStrip();
        } else {
            setSuggestedWords(suggestedWords);
        }
        // Cache the auto-correction in accessibility code so we can speak it if the user
        // touches a key that will insert it.
        AccessibilityUtils.getInstance().setAutoCorrection(suggestedWords,
                sourceSuggestedWords.mTypedWord);
    }

    // Called from {@link SuggestionStripView} through the {@link SuggestionStripView#Listener}
    // interface
    @Override
    public void pickSuggestionManually(final SuggestedWordInfo suggestionInfo) {
        final InputTransaction completeInputTransaction = mInputLogic.onPickSuggestionManually(
                mSettings.getCurrent(), suggestionInfo,
                mKeyboardSwitcher.getKeyboardShiftMode(),
                mKeyboardSwitcher.getCurrentKeyboardScriptId(),
                mHandler);
        updateStateAfterInputTransaction(completeInputTransaction);
    }

    @Override
    public void showAddToDictionaryHint(final String word) {
        if (!hasSuggestionStripView()) {
            return;
        }
        final String wordToShow;
        if (CapsModeUtils.isAutoCapsMode(mInputLogic.mLastComposedWord.mCapitalizedMode)) {
            wordToShow = word.toLowerCase(getCurrentSubtypeLocale());
        } else {
            wordToShow = word;
        }
        mSuggestionStripView.showAddToDictionaryHint(wordToShow);
    }

    // This will show either an empty suggestion strip (if prediction is enabled) or
    // punctuation suggestions (if it's disabled).
    @Override
    public void setNeutralSuggestionStrip() {
        final SettingsValues currentSettings = mSettings.getCurrent();
        final SuggestedWords neutralSuggestions = currentSettings.mBigramPredictionEnabled
                ? SuggestedWords.EMPTY : currentSettings.mSpacingAndPunctuations.mSuggestPuncList;
        setSuggestedWords(neutralSuggestions);
    }

    // TODO: Make this private
    // Outside LatinIME, only used by the {@link InputTestsBase} test suite.
    @UsedForTesting
    void loadKeyboard() {
        // Since we are switching languages, the most urgent thing is to let the keyboard graphics
        // update. LoadKeyboard does that, but we need to wait for buffer flip for it to be on
        // the screen. Anything we do right now will delay this, so wait until the next frame
        // before we do the rest, like reopening dictionaries and updating suggestions. So we
        // post a message.
        mHandler.postReopenDictionaries();
        loadSettings();
        if (mKeyboardSwitcher.getMainKeyboardView() != null) {
            // Reload keyboard because the current language has been changed.
            mKeyboardSwitcher.loadKeyboard(getCurrentInputEditorInfo(), mSettings.getCurrent(),
                    getCurrentAutoCapsState(), getCurrentRecapitalizeState());
        }
    }

    /**
     * After an input transaction has been executed, some state must be updated. This includes
     * the shift state of the keyboard and suggestions. This method looks at the finished
     * inputTransaction to find out what is necessary and updates the state accordingly.
     * @param inputTransaction The transaction that has been executed.
     */
    private void updateStateAfterInputTransaction(final InputTransaction inputTransaction) {
        switch (inputTransaction.getRequiredShiftUpdate()) {
        case InputTransaction.SHIFT_UPDATE_LATER:
            mHandler.postUpdateShiftState();
            break;
        case InputTransaction.SHIFT_UPDATE_NOW:
            mKeyboardSwitcher.requestUpdatingShiftState(getCurrentAutoCapsState(),
                    getCurrentRecapitalizeState());
            break;
        default: // SHIFT_NO_UPDATE
        }
        if (inputTransaction.requiresUpdateSuggestions()) {
            final int inputStyle;
            if (inputTransaction.mEvent.isSuggestionStripPress()) {
                // Suggestion strip press: no input.
                inputStyle = SuggestedWords.INPUT_STYLE_NONE;
            } else if (inputTransaction.mEvent.isGesture()) {
                inputStyle = SuggestedWords.INPUT_STYLE_TAIL_BATCH;
            } else {
                inputStyle = SuggestedWords.INPUT_STYLE_TYPING;
            }
            mHandler.postUpdateSuggestionStrip(inputStyle);
        }
        if (inputTransaction.didAffectContents()) {
            mSubtypeState.setCurrentSubtypeHasBeenUsed();
        }
    }

    private void hapticAndAudioFeedback(final int code, final int repeatCount) {
        final MainKeyboardView keyboardView = mKeyboardSwitcher.getMainKeyboardView();
        if (keyboardView != null && keyboardView.isInDraggingFinger()) {
            // No need to feedback while finger is dragging.
            return;
        }
        if (repeatCount > 0) {
            if (code == Constants.CODE_DELETE && !mInputLogic.mConnection.canDeleteCharacters()) {
                // No need to feedback when repeat delete key will have no effect.
                return;
            }
            // TODO: Use event time that the last feedback has been generated instead of relying on
            // a repeat count to thin out feedback.
            if (repeatCount % PERIOD_FOR_AUDIO_AND_HAPTIC_FEEDBACK_IN_KEY_REPEAT == 0) {
                return;
            }
        }
        final AudioAndHapticFeedbackManager feedbackManager =
                AudioAndHapticFeedbackManager.getInstance();
        if (repeatCount == 0) {
            // TODO: Reconsider how to perform haptic feedback when repeating key.
            feedbackManager.performHapticFeedback(keyboardView);
        }
        feedbackManager.performAudioFeedback(code);
    }

    // Callback of the {@link KeyboardActionListener}. This is called when a key is depressed;
    // release matching call is {@link #onReleaseKey(int,boolean)} below.
    @Override
    public void onPressKey(final int primaryCode, final int repeatCount,
            final boolean isSinglePointer) {
        mKeyboardSwitcher.onPressKey(primaryCode, isSinglePointer, getCurrentAutoCapsState(),
                getCurrentRecapitalizeState());
        hapticAndAudioFeedback(primaryCode, repeatCount);
    }

    // Callback of the {@link KeyboardActionListener}. This is called when a key is released;
    // press matching call is {@link #onPressKey(int,int,boolean)} above.
    @Override
    public void onReleaseKey(final int primaryCode, final boolean withSliding) {
        mKeyboardSwitcher.onReleaseKey(primaryCode, withSliding, getCurrentAutoCapsState(),
                getCurrentRecapitalizeState());
    }

    private HardwareEventDecoder getHardwareKeyEventDecoder(final int deviceId) {
        final HardwareEventDecoder decoder = mHardwareEventDecoders.get(deviceId);
        if (null != decoder) return decoder;
        // TODO: create the decoder according to the specification
        final HardwareEventDecoder newDecoder = new HardwareKeyboardEventDecoder(deviceId);
        mHardwareEventDecoders.put(deviceId, newDecoder);
        return newDecoder;
    }

    // Hooks for hardware keyboard
    @Override
    public boolean onKeyDown(final int keyCode, final KeyEvent keyEvent) {
        mSpecialKeyDetector.onKeyDown(keyEvent);
        if (!ProductionFlags.IS_HARDWARE_KEYBOARD_SUPPORTED) {
            return super.onKeyDown(keyCode, keyEvent);
        }
        final Event event = getHardwareKeyEventDecoder(
                keyEvent.getDeviceId()).decodeHardwareKey(keyEvent);
        // If the event is not handled by LatinIME, we just pass it to the parent implementation.
        // If it's handled, we return true because we did handle it.
        if (event.isHandled()) {
            mInputLogic.onCodeInput(mSettings.getCurrent(), event,
                    mKeyboardSwitcher.getKeyboardShiftMode(),
                    // TODO: this is not necessarily correct for a hardware keyboard right now
                    mKeyboardSwitcher.getCurrentKeyboardScriptId(),
                    mHandler);
            return true;
        }
        return super.onKeyDown(keyCode, keyEvent);
    }

    @Override
    public boolean onKeyUp(final int keyCode, final KeyEvent keyEvent) {
        mSpecialKeyDetector.onKeyUp(keyEvent);
        if (!ProductionFlags.IS_HARDWARE_KEYBOARD_SUPPORTED) {
            return super.onKeyUp(keyCode, keyEvent);
        }
        final long keyIdentifier = keyEvent.getDeviceId() << 32 + keyEvent.getKeyCode();
        if (mInputLogic.mCurrentlyPressedHardwareKeys.remove(keyIdentifier)) {
            return true;
        }
        return super.onKeyUp(keyCode, keyEvent);
    }

    // onKeyDown and onKeyUp are the main events we are interested in. There are two more events
    // related to handling of hardware key events that we may want to implement in the future:
    // boolean onKeyLongPress(final int keyCode, final KeyEvent event);
    // boolean onKeyMultiple(final int keyCode, final int count, final KeyEvent event);

    // receive ringer mode change and network state change.
    private final BroadcastReceiver mConnectivityAndRingerModeChangeReceiver =
            new BroadcastReceiver() {
        @Override
        public void onReceive(final Context context, final Intent intent) {
            final String action = intent.getAction();
            if (action.equals(ConnectivityManager.CONNECTIVITY_ACTION)) {
                mSubtypeSwitcher.onNetworkStateChanged(intent);
            } else if (action.equals(AudioManager.RINGER_MODE_CHANGED_ACTION)) {
                AudioAndHapticFeedbackManager.getInstance().onRingerModeChanged();
            }
        }
    };

    private void launchSettings() {
        mInputLogic.commitTyped(mSettings.getCurrent(), LastComposedWord.NOT_A_SEPARATOR);
        requestHideSelf(0);
        final MainKeyboardView mainKeyboardView = mKeyboardSwitcher.getMainKeyboardView();
        if (mainKeyboardView != null) {
            mainKeyboardView.closing();
        }
        final Intent intent = new Intent();
        intent.setClass(LatinIME.this, SettingsActivity.class);
        intent.setFlags(Intent.FLAG_ACTIVITY_NEW_TASK
                | Intent.FLAG_ACTIVITY_RESET_TASK_IF_NEEDED
                | Intent.FLAG_ACTIVITY_CLEAR_TOP);
        intent.putExtra(SettingsActivity.EXTRA_SHOW_HOME_AS_UP, false);
        startActivity(intent);
    }

    private void showSubtypeSelectorAndSettings() {
        final CharSequence title = getString(R.string.english_ime_input_options);
        // TODO: Should use new string "Select active input modes".
        final CharSequence languageSelectionTitle = getString(R.string.language_selection_title);
        final CharSequence[] items = new CharSequence[] {
                languageSelectionTitle,
                getString(ApplicationUtils.getActivityTitleResId(this, SettingsActivity.class))
        };
        final OnClickListener listener = new OnClickListener() {
            @Override
            public void onClick(DialogInterface di, int position) {
                di.dismiss();
                switch (position) {
                case 0:
                    final Intent intent = IntentUtils.getInputLanguageSelectionIntent(
                            mRichImm.getInputMethodIdOfThisIme(),
                            Intent.FLAG_ACTIVITY_NEW_TASK
                                    | Intent.FLAG_ACTIVITY_RESET_TASK_IF_NEEDED
                                    | Intent.FLAG_ACTIVITY_CLEAR_TOP);
                    intent.putExtra(Intent.EXTRA_TITLE, languageSelectionTitle);
                    startActivity(intent);
                    break;
                case 1:
                    launchSettings();
                    break;
                }
            }
        };
        final AlertDialog.Builder builder = new AlertDialog.Builder(
                DialogUtils.getPlatformDialogThemeContext(this));
        builder.setItems(items, listener).setTitle(title);
        final AlertDialog dialog = builder.create();
        dialog.setCancelable(true /* cancelable */);
        dialog.setCanceledOnTouchOutside(true /* cancelable */);
        showOptionDialog(dialog);
    }

    // TODO: Move this method out of {@link LatinIME}.
    private void showOptionDialog(final AlertDialog dialog) {
        final IBinder windowToken = mKeyboardSwitcher.getMainKeyboardView().getWindowToken();
        if (windowToken == null) {
            return;
        }

        final Window window = dialog.getWindow();
        final WindowManager.LayoutParams lp = window.getAttributes();
        lp.token = windowToken;
        lp.type = WindowManager.LayoutParams.TYPE_APPLICATION_ATTACHED_DIALOG;
        window.setAttributes(lp);
        window.addFlags(WindowManager.LayoutParams.FLAG_ALT_FOCUSABLE_IM);

        mOptionsDialog = dialog;
        dialog.show();
    }

    // TODO: can this be removed somehow without breaking the tests?
    @UsedForTesting
    /* package for test */ SuggestedWords getSuggestedWordsForTest() {
        // You may not use this method for anything else than debug
        return DEBUG ? mInputLogic.mSuggestedWords : null;
    }

    // DO NOT USE THIS for any other purpose than testing. This is information private to LatinIME.
    @UsedForTesting
    /* package for test */ void waitForLoadingDictionaries(final long timeout, final TimeUnit unit)
            throws InterruptedException {
        mDictionaryFacilitator.waitForLoadingDictionariesForTesting(timeout, unit);
    }

    // DO NOT USE THIS for any other purpose than testing. This can break the keyboard badly.
    @UsedForTesting
    /* package for test */ void replaceDictionariesForTest(final Locale locale) {
        final SettingsValues settingsValues = mSettings.getCurrent();
        mDictionaryFacilitator.resetDictionaries(this, locale,
            settingsValues.mUseContactsDict, settingsValues.mUsePersonalizedDicts,
            false /* forceReloadMainDictionary */, this /* listener */);
    }

    // DO NOT USE THIS for any other purpose than testing.
    @UsedForTesting
    /* package for test */ void clearPersonalizedDictionariesForTest() {
        mDictionaryFacilitator.clearUserHistoryDictionary();
        mDictionaryFacilitator.clearPersonalizationDictionary();
    }

    @UsedForTesting
    /* package for test */ List<InputMethodSubtype> getEnabledSubtypesForTest() {
        return (mRichImm != null) ? mRichImm.getMyEnabledInputMethodSubtypeList(
                true /* allowsImplicitlySelectedSubtypes */) : new ArrayList<InputMethodSubtype>();
    }

    public void dumpDictionaryForDebug(final String dictName) {
        if (mDictionaryFacilitator.getLocale() == null) {
            resetSuggest();
        }
        mDictionaryFacilitator.dumpDictionaryForDebug(dictName);
    }

    public void debugDumpStateAndCrashWithException(final String context) {
        final SettingsValues settingsValues = mSettings.getCurrent();
        final StringBuilder s = new StringBuilder(settingsValues.toString());
        s.append("\nAttributes : ").append(settingsValues.mInputAttributes)
                .append("\nContext : ").append(context);
        throw new RuntimeException(s.toString());
    }

    @Override
    protected void dump(final FileDescriptor fd, final PrintWriter fout, final String[] args) {
        super.dump(fd, fout, args);

        final Printer p = new PrintWriterPrinter(fout);
        p.println("LatinIME state :");
        p.println("  VersionCode = " + ApplicationUtils.getVersionCode(this));
        p.println("  VersionName = " + ApplicationUtils.getVersionName(this));
        final Keyboard keyboard = mKeyboardSwitcher.getKeyboard();
        final int keyboardMode = keyboard != null ? keyboard.mId.mMode : -1;
        p.println("  Keyboard mode = " + keyboardMode);
        final SettingsValues settingsValues = mSettings.getCurrent();
        p.println(settingsValues.dump());
        // TODO: Dump all settings values
    }

    public boolean shouldSwitchToOtherInputMethods() {
        // TODO: Revisit here to reorganize the settings. Probably we can/should use different
        // strategy once the implementation of
        // {@link InputMethodManager#shouldOfferSwitchingToNextInputMethod} is defined well.
        final boolean fallbackValue = mSettings.getCurrent().mIncludesOtherImesInLanguageSwitchList;
        final IBinder token = getWindow().getWindow().getAttributes().token;
        if (token == null) {
            return fallbackValue;
        }
        return mRichImm.shouldOfferSwitchingToNextInputMethod(token, fallbackValue);
    }

    public boolean shouldShowLanguageSwitchKey() {
        // TODO: Revisit here to reorganize the settings. Probably we can/should use different
        // strategy once the implementation of
        // {@link InputMethodManager#shouldOfferSwitchingToNextInputMethod} is defined well.
        final boolean fallbackValue = mSettings.getCurrent().isLanguageSwitchKeyEnabled();
        final IBinder token = getWindow().getWindow().getAttributes().token;
        if (token == null) {
            return fallbackValue;
        }
        return mRichImm.shouldOfferSwitchingToNextInputMethod(token, fallbackValue);
    }
}<|MERGE_RESOLUTION|>--- conflicted
+++ resolved
@@ -1241,18 +1241,8 @@
             // Probably never supposed to happen, but just in case.
             return;
         }
-<<<<<<< HEAD
         mDictionaryFacilitator.addWordToUserDictionary(this /* context */, word);
-=======
-        final String wordToEdit;
-        if (CapsModeUtils.isAutoCapsMode(mInputLogic.mLastComposedWord.mCapitalizedMode)) {
-            wordToEdit = word.toLowerCase(getCurrentSubtypeLocale());
-        } else {
-            wordToEdit = word;
-        }
-        mDictionaryFacilitator.addWordToUserDictionary(this /* context */, wordToEdit);
         mInputLogic.onAddWordToUserDictionary();
->>>>>>> 0268f736
     }
 
     // Callback for the {@link SuggestionStripView}, to call when the important notice strip is
