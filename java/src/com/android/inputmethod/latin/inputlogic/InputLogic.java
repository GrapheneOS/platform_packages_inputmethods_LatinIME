--- conflicted
+++ resolved
@@ -348,14 +348,8 @@
             // That's going to be predictions (or punctuation suggestions), so INPUT_STYLE_NONE.
             handler.postUpdateSuggestionStrip(SuggestedWords.INPUT_STYLE_NONE);
         }
-<<<<<<< HEAD
-        if (shouldShowAddToDictionaryIndicator) {
-            mTextDecorator.showAddToDictionaryIndicator(suggestionInfo);
-        }
 
         StatsUtils.onPickSuggestionManually(mSuggestedWords, suggestionInfo);
-=======
->>>>>>> 233a2f21
         return inputTransaction;
     }
 
@@ -1070,12 +1064,8 @@
             inputTransaction.setRequiresUpdateSuggestions();
         } else {
             if (mLastComposedWord.canRevertCommit()) {
-<<<<<<< HEAD
-                revertCommit(inputTransaction);
+                revertCommit(inputTransaction, inputTransaction.mSettingsValues);
                 StatsUtils.onRevertAutoCorrect();
-=======
-                revertCommit(inputTransaction, inputTransaction.mSettingsValues);
->>>>>>> 233a2f21
                 return;
             }
             if (mEnteredText != null && mConnection.sameAsTextBeforeCursor(mEnteredText)) {
